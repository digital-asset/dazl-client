# Copyright (c) 2017-2021 Digital Asset (Switzerland) GmbH and/or its affiliates. All rights reserved.
# SPDX-License-Identifier: Apache-2.0

import logging
from typing import TYPE_CHECKING

if TYPE_CHECKING:
<<<<<<< HEAD
    from ..model.network import OAuthSettings
=======
    from ..client._conn_settings import OAuthSettings
>>>>>>> 7f9453d1


__all__ = ["oauth_flow"]


async def oauth_flow(settings: "OAuthSettings") -> "OAuthSettings":
    """
    Implementation of an OAuth flow that ensures that a token is provided.

    :param settings:
    :return:
    """
    import requests

<<<<<<< HEAD
    from ..model.network import OAuthSettings
=======
    from ..client._conn_settings import OAuthSettings
>>>>>>> 7f9453d1

    if not settings.token:

        if settings.auth_audience == None:
            logging.error("ERROR: Need to supply an oAuth audience")
            raise ValueError("ERROR: Need to supply an oAuth audience")

        headers = {"Accept": "application/json"}
        data = {
            "client_id": settings.client_id,
            "client_secret": settings.client_secret,
            "audience": settings.auth_audience,
            "grant_type": "client_credentials",
        }

        if settings.token_uri is None:
            raise ValueError("missing a token URI")
        response = None
        try:
            response = requests.post(
                settings.token_uri,
                headers=headers,
                data=data,
                auth=None,
                verify=settings.auth_ca_file,
            )
        except Exception as ex:
            logging.info(ex)
            raise ValueError("Unable to get token at this time")

        if response.status_code != 200:
            logging.error("ERROR: Unable to retrieve token. Exiting")
            raise ValueError("Unable to get token from oAuth source")

        json = response.json()
        return_settings = OAuthSettings(
            client_id=settings.client_id,
            client_secret=settings.client_secret,
            token=json["access_token"],
            token_uri=settings.token_uri,
            refresh_token=settings.refresh_token,
            id_token=settings.id_token,
            auth_url=settings.auth_url,
            redirect_uri=settings.redirect_uri,
            auth_audience=settings.auth_audience,
            auth_ca_file=settings.auth_ca_file,
        )

        return return_settings

    else:
        return settings<|MERGE_RESOLUTION|>--- conflicted
+++ resolved
@@ -5,11 +5,7 @@
 from typing import TYPE_CHECKING
 
 if TYPE_CHECKING:
-<<<<<<< HEAD
-    from ..model.network import OAuthSettings
-=======
     from ..client._conn_settings import OAuthSettings
->>>>>>> 7f9453d1
 
 
 __all__ = ["oauth_flow"]
@@ -24,11 +20,7 @@
     """
     import requests
 
-<<<<<<< HEAD
-    from ..model.network import OAuthSettings
-=======
     from ..client._conn_settings import OAuthSettings
->>>>>>> 7f9453d1
 
     if not settings.token:
 
