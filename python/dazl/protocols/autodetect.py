--- conflicted
+++ resolved
@@ -15,13 +15,8 @@
 from .v1.grpc import GRPCv1Connection
 
 if TYPE_CHECKING:
-<<<<<<< HEAD
-    from ..model.ledger import LedgerMetadata
-    from ..model.network import HTTPConnectionSettings
-=======
     from ..client._conn_settings import HTTPConnectionSettings
     from ..client.ledger import LedgerMetadata
->>>>>>> 7f9453d1
 
 
 __all__ = ["AutodetectLedgerNetwork", "AutodetectConnection"]
@@ -135,11 +130,7 @@
         return self._closed
 
     def _get_connection(
-<<<<<<< HEAD
-        self, settings: "HTTPConnectionSettings", context_path: Optional[str]
-=======
         self, settings: "HTTPConnectionSettings", context_path: "Optional[str]"
->>>>>>> 7f9453d1
     ) -> "AutodetectConnection":
 
         if not self._lock.acquire(timeout=5):
@@ -172,8 +163,6 @@
             self._lock.release()
 
     def _main(self) -> None:
-        from ..model.core import ConnectionTimeoutError, UserTerminateRequest
-
         timeout = self._options.connect_timeout
         try:
             LOG.debug(
@@ -220,11 +209,7 @@
     pass
 
 
-<<<<<<< HEAD
-def _monitor_ledger_network(connection: AutodetectConnection) -> "Iterable[LedgerMetadata]":
-=======
 def _monitor_ledger_network(connection: "AutodetectConnection") -> "Iterable[LedgerMetadata]":
->>>>>>> 7f9453d1
     """
     Monitor the very first connection established and provide general information about
     the ledger to other parties.
