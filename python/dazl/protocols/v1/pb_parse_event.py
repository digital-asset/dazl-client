--- conflicted
+++ resolved
@@ -6,11 +6,7 @@
 """
 from dataclasses import dataclass
 from datetime import datetime
-<<<<<<< HEAD
-from typing import Any, Dict, Iterable, List, Optional, Sequence, Union, cast
-=======
 from typing import TYPE_CHECKING, Any, Dict, Iterable, List, Optional, Sequence, Union, cast
->>>>>>> 7f9453d1
 import warnings
 
 from ... import LOG
