--- conflicted
+++ resolved
@@ -3,9 +3,6 @@
 
 from collections import OrderedDict, defaultdict
 from dataclasses import dataclass
-<<<<<<< HEAD
-from typing import AbstractSet, Any, Collection, DefaultDict, List, Mapping, Optional, Set, Union
-=======
 from typing import (
     TYPE_CHECKING,
     AbstractSet,
@@ -18,7 +15,6 @@
     Set,
     Union,
 )
->>>>>>> 7f9453d1
 import warnings
 
 from toposort import toposort_flatten
@@ -37,36 +33,11 @@
 
 with warnings.catch_warnings():
     warnings.simplefilter("ignore", DeprecationWarning)
-<<<<<<< HEAD
-
-    from ...damlast.types import get_old_type
-    from ...model.types import (
-        SCALAR_TYPE_UNIT,
-        EnumType,
-        NamedArgumentList,
-        RecordType,
-        ScalarType,
-        Template,
-        TemplateChoice,
-        TypeReference,
-        TypeVariable,
-        VariantType,
-    )
-    from ...model.types_store import PackageStore, PackageStoreBuilder
-=======
     from ...damlast.types import get_old_type
 
     if TYPE_CHECKING:
         from ...model.types import EnumType, RecordType, ScalarType, VariantType
         from ...model.types_store import PackageStore
-
-__all__ = [
-    "parse_archive_payload",
-    "ArchiveDependencyResult",
-    "find_dependencies",
-    "parse_daml_metadata_pb",
-]
->>>>>>> 7f9453d1
 
 __all__ = [
     "parse_archive_payload",
@@ -371,25 +342,6 @@
             VariantType,
         )
 
-<<<<<<< HEAD
-    type_vars = tuple(TypeVariable(type_var.var) for type_var in dt.params)
-    tt = TypeReference(con=TypeConName(current_module_ref, dt.name.segments))
-
-    if dt.record is not None:
-        d = OrderedDict()
-        for fwt in dt.record.fields:
-            d[fwt.field] = get_old_type(fwt.type)
-        return RecordType(NamedArgumentList(d.items()), tt, type_vars)
-    elif dt.variant is not None:
-        d = OrderedDict()
-        for fwt in dt.variant.fields:
-            d[fwt.field] = get_old_type(fwt.type)
-        return VariantType(NamedArgumentList(d.items()), tt, type_vars)
-    elif dt.enum is not None:
-        return EnumType(tt, dt.enum.constructors)
-    else:
-        return SCALAR_TYPE_UNIT
-=======
         type_vars = tuple(TypeVariable(type_var.var) for type_var in dt.params)
         tt = TypeReference(con=TypeConName(current_module_ref, dt.name.segments))
 
@@ -406,5 +358,4 @@
         elif dt.enum is not None:
             return EnumType(tt, dt.enum.constructors)
         else:
-            return SCALAR_TYPE_UNIT
->>>>>>> 7f9453d1
+            return SCALAR_TYPE_UNIT