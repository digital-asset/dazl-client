--- conflicted
+++ resolved
@@ -7,13 +7,8 @@
 from typing import TYPE_CHECKING, Any, Union
 import warnings
 
-<<<<<<< HEAD
-from ..._gen.com.daml.ledger.api.v1.command_submission_service_pb2 import (
-    SubmitRequest as G_SubmitRequest,
-=======
 from ..._gen.com.daml.ledger.api.v1.command_service_pb2 import (
     SubmitAndWaitRequest as G_SubmitAndWaitRequest,
->>>>>>> 7f9453d1
 )
 from ..._gen.com.daml.ledger.api.v1.commands_pb2 import (
     Command as G_Command,
@@ -26,11 +21,7 @@
 from ..._gen.com.daml.ledger.api.v1.value_pb2 import Identifier as G_Identifier
 from ...damlast.daml_lf_1 import TypeConName
 from ...damlast.util import module_local_name, module_name, package_ref
-<<<<<<< HEAD
-from ...model.writing import AbstractSerializer
-=======
 from ...ledger.grpc.codec_aio import Codec
->>>>>>> 7f9453d1
 from ...prim import ContractId, timedelta_to_duration
 from ...values.protobuf import ProtobufEncoder, set_value
 from ..serializers import AbstractSerializer
@@ -42,31 +33,12 @@
 
 
 def as_identifier(tref: "Union[TypeReference, TypeConName]") -> "G_Identifier":
-<<<<<<< HEAD
-    if isinstance(tref, TypeReference):
-        warnings.warn(
-            "as_identifier(TypeReference) is deprecated; use as_identifier(TypeConName) instead.",
-            DeprecationWarning,
-            stacklevel=2,
-        )
-=======
     warnings.warn("Use Codec.encode_identifier instead.", DeprecationWarning, stacklevel=2)
->>>>>>> 7f9453d1
 
     if isinstance(tref, TypeReference):
         tref = tref.con
 
-<<<<<<< HEAD
-    if isinstance(tref, TypeConName):
-        identifier = G_Identifier()
-        _set_template(identifier, tref)
-        return identifier
-
-    else:
-        raise TypeError("as_identifier requires a TypeConName or a TypeReference")
-=======
     return Codec.encode_identifier(tref)
->>>>>>> 7f9453d1
 
 
 class ProtobufSerializer(AbstractSerializer):
@@ -77,17 +49,11 @@
     # COMMAND serializers
     ################################################################################################
 
-<<<<<<< HEAD
-    def serialize_command_request(self, command_payload: "CommandPayload") -> G_SubmitRequest:
-        commands = [self.serialize_command(command) for command in command_payload.commands]
-        return G_SubmitRequest(
-=======
     def serialize_command_request(
         self, command_payload: "CommandPayload"
     ) -> G_SubmitAndWaitRequest:
         commands = [self.serialize_command(command) for command in command_payload.commands]
         return G_SubmitAndWaitRequest(
->>>>>>> 7f9453d1
             commands=G_Commands(
                 ledger_id=command_payload.ledger_id,
                 workflow_id=command_payload.workflow_id,
@@ -161,13 +127,8 @@
         cmd.choice = choice_name
         set_value(cmd.choice_argument, choice_ctor, choice_value)
         return G_Command(createAndExercise=cmd)
-<<<<<<< HEAD
 
 
-=======
-
-
->>>>>>> 7f9453d1
 def _set_template(message: G_Identifier, name: "TypeConName") -> None:
     message.package_id = package_ref(name)
     message.module_name = str(module_name(name))
