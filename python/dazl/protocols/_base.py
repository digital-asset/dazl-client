# Copyright (c) 2017-2021 Digital Asset (Switzerland) GmbH and/or its affiliates. All rights reserved.
# SPDX-License-Identifier: Apache-2.0

"""
This module contains the abstract base class that defines the protocol for interacting with a
process that implements the Ledger API.
"""

from dataclasses import dataclass
from datetime import timedelta
<<<<<<< HEAD
=======
import threading
>>>>>>> 7f9453d1
from typing import TYPE_CHECKING, Optional, Sequence, Union

from .. import LOG
from ..damlast.lookup import MultiPackageLookup
from ..prim import Party
from ..scheduler import Invoker
<<<<<<< HEAD

if TYPE_CHECKING:
    from ..model.ledger import LedgerMetadata
    from ..model.network import HTTPConnectionSettings
    from ..model.reading import BaseEvent, ContractFilter, TransactionFilter
    from ..model.writing import CommandPayload
=======
from .events import BaseEvent, ContractFilter, TransactionFilter

if TYPE_CHECKING:
    from ..client._conn_settings import HTTPConnectionSettings
    from ..client.commands import CommandPayload
    from ..client.ledger import LedgerMetadata
>>>>>>> 7f9453d1


__all__ = ["LedgerConnectionOptions", "LedgerNetwork", "LedgerClient", "_LedgerConnection"]


@dataclass(frozen=True)
class LedgerConnectionOptions:
    lookup: "MultiPackageLookup"
    connect_timeout: "Optional[timedelta]"
    package_lookup_timeout: "Optional[timedelta]"
    eager_package_fetch: bool


class LedgerNetwork:
    """
    Abstract base class for creating connections to the ledger.
    """

    async def connect(
        self,
        party: "Union[str, Party]",
        settings: "HTTPConnectionSettings",
        context_path: "Optional[str]",
    ) -> "LedgerClient":
        """
        Establish a connection to a Party.
        """
        raise NotImplementedError("connect must be implemented")

    async def connect_anonymous(
        self, settings: "HTTPConnectionSettings", context_path: "Optional[str]"
    ) -> None:
        """
        Establish a single no-Party connection (but only if no other connections have already been
        established). This is used by specialized setups that do not require Parties to be supplied
        for any reason (such as fetching initial ledger metadata).
        """

    async def ledger(self) -> "LedgerMetadata":
        """
        Return information about the entire ledger.
        """
        raise NotImplementedError("ledger must be implemented")

    async def sync_time(self) -> None:
        """
        Ensure that the local notion of time is in sync with the remote server. This method is only
        relevant for static-time implementations on the REST-based API, as the gRPC API pushes time
        updates through the TimeService. In these contexts, this method is a no-op.
        """

    async def upload_package(self, dar_contents: bytes) -> None:
        """
        Upload a DAR file to the ledger.

        :param dar_contents: The raw bytes that represent a package.
        """

    async def close(self):
        """
        Shut down all connections and transition the pool to the closed state.
        """

    @property
    def closed(self) -> bool:
        """
        Determine whether the underlying network connections to the LedgerNetwork are closed. This
        property should start as ``False`` when the pool is constructed, and ``True`` some time
        after ``close()`` is called.
        """
        raise NotImplementedError("closed must be implemented")


class LedgerClient:
    """
    Abstract base class that defines the required methods to define a protocol over the Ledger API.
    """

    async def commands(self, command_payload: "CommandPayload") -> None:
        """
        Submit a command to the ledger.

        The coroutine returns when the implementation has accepted the command for processing, but
        not necessarily committed to the ledger.

        :param command_payload: Payload of data to submit asynchronously.
        """
        raise NotImplementedError("commands must be implemented")

    async def active_contracts(self, contract_filter: "ContractFilter") -> "Sequence[BaseEvent]":
        """
        Return the current active contract set.
        """
        raise NotImplementedError("active contract set fetch must be implemented")

    async def events(self, transaction_filter: "TransactionFilter") -> "Sequence[BaseEvent]":
        """
        Return events from a certain offset in the ledger. The number of blocks
        returned is implementation-defined.
        """
        raise NotImplementedError("events must be implemented")

    async def events_end(self) -> str:
        """
        Return the (current) last offset of the ledger.
        """


class _LedgerConnection:
    def __init__(
        self,
        invoker: "Invoker",
        options: "LedgerConnectionOptions",
        settings: "HTTPConnectionSettings",
        context_path: Optional[str],
    ):
        LOG.debug("Creating a gRPC channel for %s...", settings)

        self.invoker = invoker
        self.options = options
        self.settings = settings
        self.context_path = context_path
        self.close_evt = threading.Event()

    def close(self):
        self.close_evt.set()<|MERGE_RESOLUTION|>--- conflicted
+++ resolved
@@ -8,31 +8,19 @@
 
 from dataclasses import dataclass
 from datetime import timedelta
-<<<<<<< HEAD
-=======
 import threading
->>>>>>> 7f9453d1
 from typing import TYPE_CHECKING, Optional, Sequence, Union
 
 from .. import LOG
 from ..damlast.lookup import MultiPackageLookup
 from ..prim import Party
 from ..scheduler import Invoker
-<<<<<<< HEAD
-
-if TYPE_CHECKING:
-    from ..model.ledger import LedgerMetadata
-    from ..model.network import HTTPConnectionSettings
-    from ..model.reading import BaseEvent, ContractFilter, TransactionFilter
-    from ..model.writing import CommandPayload
-=======
 from .events import BaseEvent, ContractFilter, TransactionFilter
 
 if TYPE_CHECKING:
     from ..client._conn_settings import HTTPConnectionSettings
     from ..client.commands import CommandPayload
     from ..client.ledger import LedgerMetadata
->>>>>>> 7f9453d1
 
 
 __all__ = ["LedgerConnectionOptions", "LedgerNetwork", "LedgerClient", "_LedgerConnection"]
