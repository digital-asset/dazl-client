--- conflicted
+++ resolved
@@ -1,9 +1,6 @@
 # Copyright (c) 2017-2021 Digital Asset (Switzerland) GmbH and/or its affiliates. All rights reserved.
 # SPDX-License-Identifier: Apache-2.0
-<<<<<<< HEAD
-=======
-
->>>>>>> 7f9453d1
+
 from asyncio import Future, InvalidStateError, ensure_future, gather, get_event_loop
 from collections import defaultdict
 from dataclasses import dataclass, field, replace
