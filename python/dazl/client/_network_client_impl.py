--- conflicted
+++ resolved
@@ -26,25 +26,13 @@
 from ..damlast.lookup import MultiPackageLookup
 from ..damlast.pkgfile import get_dar_package_ids
 from ..metrics import MetricEvents
-<<<<<<< HEAD
-from ..model.core import DazlPartyMissingError
-from ..model.ledger import LedgerMetadata
-from ..model.network import connection_settings
-from ..model.reading import BaseEvent, InitEvent, ReadyEvent
-from ..prim import Party
-from ..prim.datetime import TimeDeltaLike, to_timedelta
-=======
 from ..prim import Party, TimeDeltaLike, to_timedelta
->>>>>>> 7f9453d1
 from ..protocols import LedgerNetwork
 from ..protocols.autodetect import AutodetectLedgerNetwork
 from ..protocols.events import BaseEvent, InitEvent, ReadyEvent
 from ..scheduler import Invoker, RunLevel
 from ._base_model import CREATE_IF_MISSING, NONE_IF_MISSING, IfMissingPartyBehavior
-<<<<<<< HEAD
-=======
 from ._conn_settings import connection_settings
->>>>>>> 7f9453d1
 from ._party_client_impl import _PartyClientImpl
 from .bots import Bot, BotCollection
 from .config import AnonymousNetworkConfig, NetworkConfig, URLConfig
@@ -53,9 +41,6 @@
 
 __all__ = ["_NetworkImpl", "_NetworkRunner"]
 T = TypeVar("T")
-
-
-__all__ = ["_NetworkImpl", "_NetworkRunner"]
 
 
 class _NetworkImpl:
@@ -555,16 +540,12 @@
         init_futs = []
         if first_offset is None:
             init_evt = InitEvent(
-<<<<<<< HEAD
-                None, None, None, metadata.ledger_id, self._network_impl.lookup, metadata._store
-=======
                 None,
                 None,
                 None,
                 metadata.ledger_id,
                 self._network_impl.lookup,
                 metadata._store,
->>>>>>> 7f9453d1
             )
             init_futs.append(ensure_future(self._network_impl.emit_event(init_evt)))
         for party_impl in party_impls:
