# Copyright (c) 2017-2021 Digital Asset (Switzerland) GmbH and/or its affiliates. All rights reserved.
# SPDX-License-Identifier: Apache-2.0
#
# NOTE TO IMPLEMENTORS
#
# This file contains only public API definitions, overloads, and documentation. (This file should
# be treated more like a C header file than anything else.) The bulk of the implementation is kept
# in _party_client.py.
#
# This file is repetitive and tedious, but written this way primarily so that static typing tools
# do the right thing. Python's ``typing`` library (and mypy) aren't quite expressive enough to allow
# for a more concise representation of the various flavors of the API. The unit test
# ``test_api_consistency.py`` verifies that these implementations are generally in sync with each
# other the way that the documentation says they are.
"""
This module contains the public API for interacting with the ledger from the perspective of a
specific party.
"""

from asyncio import Future, ensure_future, get_event_loop
from contextlib import contextmanager
from functools import partial, wraps
from logging import INFO
import os
from pathlib import Path
from typing import Any, Awaitable, BinaryIO, Collection, List, Optional, Tuple, Union
from uuid import uuid4
import warnings

from .. import LOG
from ..damlast import get_dar_package_ids
<<<<<<< HEAD
from ..damlast.daml_lf_1 import PackageRef, TypeConName
from ..damlast.protocols import SymbolLookup
from ..metrics import MetricEvents
from ..model.core import (
    ContractContextualData,
    ContractContextualDataCollection,
    ContractsState,
    Dar,
)
from ..model.ledger import LedgerMetadata
from ..model.reading import (
=======
from ..damlast.daml_lf_1 import PackageRef
from ..damlast.pkgfile import Dar
from ..damlast.protocols import SymbolLookup
from ..metrics import MetricEvents
from ..prim import ContractData, ContractId, Party, TimeDeltaLike, to_party
from ..protocols.events import (
>>>>>>> 7f9453d1
    ContractArchiveEvent,
    ContractCreateEvent,
    ContractExercisedEvent,
    InitEvent,
    PackagesAddedEvent,
    ReadyEvent,
    TransactionEndEvent,
    TransactionStartEvent,
)
<<<<<<< HEAD
from ..model.types import TemplateNameLike
from ..model.writing import EventHandlerResponse
from ..prim import ContractData, ContractId, Party, TimeDeltaLike, to_party
=======
>>>>>>> 7f9453d1
from ..query import ContractMatch, is_match
from ..scheduler import RunLevel, validate_install_signal_handlers
from ..util.asyncio_util import await_then
from ..util.io import get_bytes
from ..util.tools import as_list
from ._base_model import CREATE_IF_MISSING, IfMissingPartyBehavior
from ._events import (
    AEventHandler,
    AEventHandlerDecorator,
    EventHandler,
    EventHandlerDecorator,
    fluentize,
)
from ._network_client_impl import _NetworkImpl
from ._party_client_impl import _PartyClientImpl
from .bots import Bot, BotCollection
from .commands import EventHandlerResponse
from .config import AnonymousNetworkConfig, NetworkConfig, PartyConfig
<<<<<<< HEAD
=======
from .events import EventKey
from .ledger import LedgerMetadata
from .state import ContractContextualData, ContractContextualDataCollection, ContractsState

with warnings.catch_warnings():
    warnings.simplefilter("ignore", DeprecationWarning)
    from ..model.types import TemplateNameLike
>>>>>>> 7f9453d1

__all__ = [
    "DEFAULT_TIMEOUT_SECONDS",
    "simple_client",
    "async_network",
    "Network",
    "GlobalClient",
    "AIOGlobalClient",
    "SimpleGlobalClient",
    "PartyClient",
    "AIOPartyClient",
    "SimplePartyClient",
]
DEFAULT_TIMEOUT_SECONDS = 30


@contextmanager
def simple_client(
<<<<<<< HEAD
    url: "Optional[str]" = None,
    party: "Union[None, str, Party]" = None,
    log_level: "Optional[int]" = INFO,
=======
    url: Optional[str] = None,
    party: Union[None, str, Party] = None,
    log_level: Optional[int] = INFO,
>>>>>>> 7f9453d1
):
    """
    Start up a single client connecting to a single specific party.

    :param url:
        The URL of the client to connect to. Defaults to the value of the ``DAML_LEDGER_URL``
        environment variable (if set).
    :param party:
        The party to connect as. Defaults to the value of the ``DAML_LEDGER_PARTY`` environment
        variable if it is set.
    :param log_level:
        If non-``None``, configure a default logger that logs output at the specified level. The
        default value is ``INFO``.
    :return:
        A :class:`SimplePartyClient` that can be used in a completely blocking, synchronous
        fashion.
    """
    if log_level is not None:
        from .. import setup_default_logger

        with warnings.catch_warnings():
            warnings.simplefilter("ignore", DeprecationWarning)
            setup_default_logger(log_level)

    if url is None:
        url = os.getenv("DAML_LEDGER_URL")
    if not url:
        raise ValueError(
            "url must be specified, or the DAML_LEDGER_URL environment variable " "must be set"
        )
    if not party:
        raise ValueError(
            "party must be specified, or the DAML_LEDGER_PARTY environment variable " "must be set"
        )

    LOG.info("Starting a simple_client with to %s with party %r...", url, party)

    network = Network()
    network.set_config(url=url)
    client = network.simple_party(party) if party else network.simple_new_party()

    network.start_in_background()

    yield client

    network.shutdown()
    network.join()


# This class is intended to be used as a function.
# noinspection PyPep8Naming
class async_network:
    """
    Create a :class:`Network` and ensure that it has the given set of DARs loaded.
    """

    def __init__(
        self,
        url: Optional[str] = None,
        dars: Optional[Union[Dar, Collection[Dar]]] = None,
    ):
        LOG.debug("async_network.__init__")
        self.network = Network()
        if url:
            self.network.set_config(url=url)
        self.dars = as_list(dars)  # type: List[Dar]

        LOG.debug("Analyzing package_id config...")
        self.package_ids = (
            {pkg_id for dar in self.dars for pkg_id in get_dar_package_ids(dar)}
            if self.dars
            else None
        )
        LOG.debug("Package id analysis done.")

        if self.package_ids:
            self.network.set_config(package_ids=self.package_ids)

    async def __aenter__(self):
        LOG.debug("async_network.__aenter__")

        for dar in self.dars:
            await self.network.aio_global().ensure_dar(dar)
        return self.network

    async def __aexit__(self, exc_type, exc_val, exc_tb):
        LOG.debug("async_network.__aexit__")
        fut = self.network.shutdown()
        if fut is not None:
            await fut


class Network:
    """
    Manages network connection/scheduling logic on behalf of one or more :class:`PartyClient`
    instances.
    """

    def __init__(self, metrics: Optional[MetricEvents] = None):
        self._impl = _NetworkImpl(metrics)
        self._main_fut = None  # type: Optional[Future]

    def set_config(
        self,
        *config: Union[NetworkConfig, AnonymousNetworkConfig],
        url: Optional[str] = None,
        admin_url: Optional[str] = None,
        **kwargs
    ):
        self._impl.set_config(*config, url=url, admin_url=admin_url, **kwargs)

    @property
    def lookup(self) -> SymbolLookup:
        """
        Return a :class:`SymbolLookup` that provides type and package information for known
        packages.
        """
        return self._impl.lookup

    def resolved_config(self) -> NetworkConfig:
        """
        Calculate the configuration that will be used for this client when it is instantiated.
        """
        return self._impl.resolved_config()

    # <editor-fold desc="Global/Party client creation">

    def simple_global(self) -> "SimpleGlobalClient":
        """
        Return a :class:`GlobalClient` that exposes thread-safe, synchronous (blocking) methods for
        communicating with a ledger. Callbacks are dispatched to background threads.
        """
        return self._impl.global_impl(SimpleGlobalClient)

    def aio_global(self) -> "AIOGlobalClient":
        """
        Return a :class:`GlobalClient` that works on an asyncio event loop.

        Note that once this object can only be accessed from the asyncio event loop it is intended
        to be used on.
        """
        client = self._impl.global_impl(AIOGlobalClient)
        self._impl.freeze()
        return client

    def simple_party(self, party: Union[str, Party]) -> "SimplePartyClient":
        """
        Return a :class:`PartyClient` that exposes thread-safe, synchronous (blocking) methods for
        communicating with a ledger. Callbacks are dispatched to background threads.

        :param party: The party to get a client for.
        """
        return self._impl.party_impl_wrapper(to_party(party), SimplePartyClient)

    def simple_new_party(self) -> "SimplePartyClient":
        """
        Return a :class:`PartyClient` that exposes thread-safe, synchronous (blocking) methods for
        communicating with a ledger. Callbacks are dispatched to background threads.
        """
        return self.simple_party(str(uuid4()))

    def aio_party(self, party: Union[str, Party]) -> "AIOPartyClient":
        """
        Return a :class:`PartyClient` that works on an asyncio event loop.

        :param party: The party to get a client for.
        """
        return self._impl.party_impl_wrapper(Party(party), AIOPartyClient)

    def aio_new_party(self) -> "AIOPartyClient":
        """
        Return a :class:`PartyClient` for a random party that works on an asyncio event loop.
        This will never return the same object twice.
        """
        return self.aio_party(str(uuid4()))

    def party_bots(
        self, party: Union[str, Party], if_missing: IfMissingPartyBehavior = CREATE_IF_MISSING
    ) -> BotCollection:
        """
        Return the collection of bots associated with a party.

        :param party: The party to get bots for.
        :param if_missing:
            Specify the behavior to use in the case where no client has been yet requested for this
            party. The default behavior is CREATE_IF_MISSING.
        """
        warnings.warn(
            "bot introspection is deprecated and will be removed in dazl v8",
            DeprecationWarning,
            stacklevel=2,
        )
        party_impl = self._impl.party_impl(party, if_missing=if_missing)
        return party_impl.bots if party_impl is not None else None

    # </editor-fold>

    # <editor-fold desc="Daemon thread-based scheduling API">

    def start_in_background(
        self, daemon: bool = True, install_signal_handlers: Optional[bool] = None
    ) -> None:
        """
        Connect to the ledger in a background thread.

        The current thread does NOT block. Operations on instances of :class:`SimplePartyClient`
        are allowed, and operations on instances of :class:`AIOPartyClient` are allowed as long as
        they are made from the correct thread.
        """
        if validate_install_signal_handlers(install_signal_handlers):
            self._impl.invoker.install_signal_handlers()
        return self._impl.start(daemon)

    def shutdown(self) -> Optional[Awaitable[None]]:
        """
        Gracefully shut down all network connections and notify all clients that they are about to
        be terminated.

        The current thread does NOT block.

        :return:
            ``None`` unless ``start()`` was called, in which case the coroutine that
            corresponds to dazl's "main" is returned.
        """
        self._impl.shutdown()
        if self._main_fut is not None:
            warnings.warn(
                "shutdown() in conjunction with start() is deprecated; use aio_run() directly "
                "and await on the returned coroutine instead",
                DeprecationWarning,
                stacklevel=2,
            )
            return self._main_fut
        else:
            return None

    def join(self, timeout: Optional[float] = None) -> None:
        """
        Block the current thread until the client is shut down.

        :param timeout:
            Number of seconds to wait before timing out the join, or ``None`` to wait indefinitely.
        """
        return self._impl.join(timeout=timeout)

    # </editor-fold>

    # <editor-fold desc="asyncio-based scheduling API">

    def start(self) -> None:
        """
        Start the coroutine that spawns callbacks for listeners on event streams.
        """
        warnings.warn(
            "start() is deprecated; use aio_run() directly", DeprecationWarning, stacklevel=2
        )
        self._main_fut = ensure_future(self.aio_run(keep_open=False))

    def run_until_complete(
        self, *coroutines: Awaitable[None], install_signal_handlers: Optional[bool] = None
    ) -> None:
        """
        Block the main thread and run the application in an event loop on the main thread. The loop
        terminates when the given (optional) coroutines terminate OR :meth:`shutdown` is called AND
        all active command submissions and event handlers' follow-ups have successfully returned.

        :param coroutines:
            Coroutines to run alongside event handlers and command submissions. When these
            coroutines are done running and the
        :param install_signal_handlers:
            ``True`` to install SIGINT and SIGQUIT event handlers (CTRL+C and CTRL+\\);
            ``False`` to skip installation. The default value is ``None``, which installs signal
            handlers only when called from the main thread (default). If signal handlers are
            requested to be installed and the thread is NOT the main thread, this method throws.
        """
        self._impl.invoker.level = RunLevel.RUN_UNTIL_IDLE
        self._impl.invoker.loop = get_event_loop()
        if validate_install_signal_handlers(install_signal_handlers):
            self._impl.invoker.install_signal_handlers()
        self._impl.invoker.loop.run_until_complete(self.aio_run(*coroutines))
        LOG.info("The internal run_until_complete event loop has now completed.")

    def run_forever(
        self, *coroutines: "Awaitable[None]", install_signal_handlers: "Optional[bool]" = None
    ) -> None:
        """
        Block the main thread and run the application in an event loop on the main thread. The loop
        terminates when :meth:`shutdown` is called AND all active command submissions and event
        handlers' follow-ups have successfully returned.
        """
        self._impl.invoker.loop = get_event_loop()
        if validate_install_signal_handlers(install_signal_handlers):
            self._impl.invoker.install_signal_handlers()
        self._impl.invoker.loop.run_until_complete(self.aio_run(*coroutines))
        LOG.info("The internal run_forever event loop has been shut down.")

    async def aio_run(self, *coroutines, keep_open: bool = True) -> None:
        """
        Coroutine where all network activity is scheduled from. This coroutine exits when
        :meth:`shutdown` is called, and can be used directly as an asyncio-native alternative to
        :meth:`start_in_background` and :meth:`join`.

        You would normally call this method directly only if you are trying to incorporate
        the client into an already-running event loop. Prefer :meth:`run_until_complete` or
        :meth:`run_forever` if you can block the current thread, or :meth:`start_in_background`
        with :meth:`join` if you wish to run the entire client on background threads.
        """
        if not keep_open:
            self._impl.invoker.level = RunLevel.RUN_UNTIL_IDLE
        await self._impl.aio_run(*coroutines)
        LOG.info("The aio_run coroutine has completed.")

    # </editor-fold>

    def parties(self) -> Collection[Party]:
        """
        Return a snapshot of the set of parties that exist right now.
        """
        return self._impl.parties()

    def bots(self) -> Collection[Bot]:
        """
        Return a collection of bots.

        Note that bot introspection will not be a part of the dazl v8 API.
        """
        warnings.warn(
            "bot introspection is deprecated and will be removed in dazl v8",
            DeprecationWarning,
            stacklevel=2,
        )
        return self._impl.bots

    def __enter__(self):
        """
        Allows for use of a :class:`Network` as a context manager.
        """
        return self

    def __exit__(self, exc_type, exc_val, exc_tb):
        self.shutdown()


class GlobalClient:
    """
    Public interface for either an async-based or a thread-safe version of an API for interacting
    with a Ledger API implementation that manages global ledger data, such as package store
    management and current time.
    """

    def __init__(self, impl: _NetworkImpl):
        self._impl = impl


class AIOGlobalClient(GlobalClient):
    async def ensure_dar(
        self,
        contents: Union[str, Path, bytes, BinaryIO],
        timeout: TimeDeltaLike = DEFAULT_TIMEOUT_SECONDS,
    ) -> None:
        """
        Validate that the ledger has the packages specified by the given contents (as a byte array).
        Throw an exception if the specified DARs do not exist within the specified timeout.

        :param contents: The DAR or DALF to ensure.
        :param timeout: The maximum length of time to wait before giving up.
        """
        raw_bytes = get_bytes(contents)
        return await self._impl.upload_package(raw_bytes, timeout)

    async def ensure_packages(
        self,
<<<<<<< HEAD
        package_ids: "Collection[PackageRef]",
        timeout: "TimeDeltaLike" = DEFAULT_TIMEOUT_SECONDS,
=======
        package_ids: Collection[PackageRef],
        timeout: TimeDeltaLike = DEFAULT_TIMEOUT_SECONDS,
>>>>>>> 7f9453d1
    ) -> None:
        """
        Validate that packages with the specified package IDs exist on the ledger. Throw an
        exception if the specified packages do not exist within the specified timeout.

        :param package_ids: The set of package IDs to check for.
        :param timeout: The maximum length of time to wait before giving up.
        """
        return await self._impl.ensure_package_ids(package_ids, timeout)

    async def metadata(self) -> LedgerMetadata:
        """
        Return the current set of known packages.
        """
        return await self._impl.aio_metadata()


class SimpleGlobalClient(GlobalClient):
    def ensure_dar(
        self,
        contents: Union[str, Path, bytes, BinaryIO],
        timeout: TimeDeltaLike = DEFAULT_TIMEOUT_SECONDS,
    ) -> None:
        """
        Validate that the ledger has the packages specified by the given contents (as a byte array).
        Throw an exception if the specified DARs do not exist within the specified timeout.

        :param contents: The DAR or DALF to ensure.
        :param timeout: The maximum length of time to wait before giving up.
        """
        raw_bytes = get_bytes(contents)
        return self._impl.invoker.run_in_loop(lambda: self._impl.upload_package(raw_bytes, timeout))

    def ensure_packages(
        self,
<<<<<<< HEAD
        package_ids: "Collection[PackageRef]",
        timeout: "TimeDeltaLike" = DEFAULT_TIMEOUT_SECONDS,
=======
        package_ids: Collection[PackageRef],
        timeout: TimeDeltaLike = DEFAULT_TIMEOUT_SECONDS,
>>>>>>> 7f9453d1
    ) -> None:
        """
        Validate that packages with the specified package IDs exist on the ledger. Throw an
        exception if the specified packages do not exist within the specified timeout.

        :param package_ids: The set of package IDs to check for.
        :param timeout: The maximum length of time to wait before giving up.
        """
        return self._impl.invoker.run_in_loop(
            lambda: self._impl.ensure_package_ids(package_ids, timeout)
        )

    def metadata(self, timeout: TimeDeltaLike = DEFAULT_TIMEOUT_SECONDS) -> LedgerMetadata:
        """
        Return the current set of known packages.
        """
        return self._impl.simple_metadata(timeout)


class PartyClient:
    """
    Public interface for either an async-based or a thread-safe version of an API for interacting
    with a Ledger API implementation from the perspective of a single client.
    """

    def __init__(self, impl: _PartyClientImpl):
        self._impl = impl

    # <editor-fold desc="Ledger/client metadata">

    @property
    def party(self) -> Party:
        """
        Return the party serviced by this client.
        """
        return self._impl.party

    def resolved_config(self) -> PartyConfig:
        """
        Calculate the configuration that will be used for this client when it is instantiated.
        """
        return self._impl.resolved_config()

    # </editor-fold>


class AIOPartyClient(PartyClient):
    """
    Implementation of a :class:`PartyClient` that exposes an `async`/`await`-style API that runs on
    an event loop.
    """

    # <editor-fold desc="Event handler registration">

    def ledger_init(self) -> AEventHandlerDecorator[InitEvent]:
        """
        Decorator for registering a callback to be invoked when the :class:`PartyClient` has been
        instructed to begin, but before any network activity is started.
        """
        return fluentize(self.add_ledger_init)

    def add_ledger_init(self, handler: AEventHandler[InitEvent]) -> None:
        """
        Register a callback to be invoked when the :class:`PartyClient` has been instructed to
        begin, but before any network activity is started.

        :param handler:
            The handler to register. This can either be a coroutine or a normal function, and may
            return anything that can be successfully coerced into a :class:`CommandPayload`.
        """
        for key in EventKey.init():
            self._impl.add_event_handler(key, handler, None, self)

    def ledger_ready(self) -> AEventHandlerDecorator[ReadyEvent]:
        """
        Decorator for registering a callback to be invoked when the :class:`PartyClient` has caught
        up to the head of the ledger, but before any :meth:`ledger_create` or :meth:`ledger_archive`
        callbacks are invoked.
        """
        return fluentize(self.add_ledger_ready)

    def add_ledger_ready(self, handler: AEventHandler[ReadyEvent]) -> None:
        """
        Register a callback to be invoked when the :class:`PartyClient` has caught up to the head of
        the ledger, but before any :meth:`ledger_create` or :meth:`ledger_archive` callbacks are
        invoked.

        :param handler:
            The handler to register. This can either be a coroutine or a normal function, and may
            return anything that can be successfully coerced into a :class:`CommandPayload`.
        """
        for key in EventKey.ready():
            self._impl.add_event_handler(key, handler, None, self)

    def ledger_packages_added(
        self, initial: bool = False
    ) -> AEventHandlerDecorator[PackagesAddedEvent]:
        """
        Decorator for registering a callback to be invoked when the :class:`PartyClient` has
        detected new packages added to the ledger.

        :param initial:
            ``True`` to call the handler when the client is ready. This can be useful if you want
            to handle package additions identically whether they were already in the ledger when
            the client started up or only after a package has been added. The default value is
            ``False``, which means that this handler is only called on NEW packages that have been
            uploaded after this client has started.
        :return:
        """
        return fluentize(self.add_ledger_packages_added, initial=initial)

    def add_ledger_packages_added(
        self, handler: AEventHandler[PackagesAddedEvent], initial: bool = False
    ) -> None:
        """
        Register a callback to be invoked when the :class:`PartyClient` has detected new packages
        added to the ledger.

        :param handler:
            The handler to register. This can either be a coroutine or a normal function, and may
            return anything that can be successfully coerced into a :class:`CommandPayload`.
        :param initial:
            ``True`` to call the handler when the client is ready. This can be useful if you want
            to handle package additions identically whether they were already in the ledger when
            the client started up or only after a package has been added. The default value is
            ``False``, which means that this handler is only called on NEW packages that have been
            uploaded after this client has started.
        :return:
        """
        for key in EventKey.packages_added(initial=initial, changed=True):
            self._impl.add_event_handler(key, handler, None, self)

    def ledger_transaction_start(self) -> AEventHandlerDecorator[TransactionStartEvent]:
        """
        Decorator for registering a callback to be invoked when the :class:`PartyClient` receives a
        new transaction. Called before individual :meth:`ledger_create` and :meth:`ledger_archive`
        callbacks.
        """
        return fluentize(self.add_ledger_transaction_start)

    def add_ledger_transaction_start(self, handler: AEventHandler[TransactionStartEvent]) -> None:
        """
        Register a callback to be invoked when the :class:`PartyClient` receives a new transaction.
        Called before individual :meth:`ledger_create` and :meth:`ledger_archive` callbacks.

        :param handler:
            The handler to register. This can either be a coroutine or a normal function, and may
            return anything that can be successfully coerced into a :class:`CommandPayload`.
        """
        for key in EventKey.transaction_start():
            self._impl.add_event_handler(key, handler, None, self)

    def ledger_transaction_end(self) -> AEventHandlerDecorator[TransactionEndEvent]:
        """
        Decorator for registering a callback to be invoked when the :class:`PartyClient` receives a
        new transaction. Called after individual :meth:`ledger_create` and :meth:`ledger_archive`
        callbacks.
        """
        return fluentize(self.add_ledger_transaction_end)

    def add_ledger_transaction_end(self, handler: AEventHandler[TransactionEndEvent]) -> None:
        """
        Register a callback to be invoked when the :class:`PartyClient` receives a new transaction.
        Called after individual :meth:`ledger_create` and :meth:`ledger_archive` callbacks.

        :param handler:
            The handler to register. This can either be a coroutine or a normal function, and may
            return anything that can be successfully coerced into a :class:`CommandPayload`.
        """
        for key in EventKey.transaction_end():
            self._impl.add_event_handler(key, handler, None, self)

    def ledger_created(
        self, template: Any, match: Optional[ContractMatch] = None
    ) -> AEventHandlerDecorator[ContractCreateEvent]:
        """
        Register a callback to be invoked when the :class:`PartyClient` encounters a newly created
        template.

        :param template:
            A template name to subscribe to, or '*' to subscribe on all templates.
        :param match:
            An (optional) parameter that filters the templates to be received by the callback.
        """

        def _register_created(
            cb: AEventHandler[ContractCreateEvent],
        ) -> AEventHandler[ContractCreateEvent]:
            self.add_ledger_created(template, match=match, handler=cb)
            return cb

        return _register_created

    def add_ledger_created(
        self,
        template: Any,
        handler: AEventHandler[ContractCreateEvent],
        match: Optional[ContractMatch] = None,
    ) -> Bot:
        """
        Register a callback to be invoked when the :class:`PartyClient` encounters a newly created
        contract instance of a template.

        :param template:
            A template name to subscribe to, or '*' to subscribe on all templates.
        :param handler:
            The callback to invoke whenever a matching template is created.
        :param match:
            An (optional) parameter that filters the templates to be received by the callback.
        """
        filter_fn = partial(is_match, match) if match is not None else None

        bot = self._impl.bots.add_new(party_client=self, name=handler.__name__)
        bot.add_event_handler(EventKey.contract_created(True, template), handler, filter_fn)
        return bot

    def ledger_exercised(
        self, template: Any, choice: str
    ) -> AEventHandlerDecorator[ContractExercisedEvent]:
        """
        Register a callback to be invoked when the :class:`PartyClient` encounters an exercised
        choice event.

        :param template:
            A template name to subscribe to, or '*' to subscribe on all templates.
        :param choice:
            The name of the choice to listen for exercises on.
        """

        def _register_exercised(
            cb: AEventHandler[ContractExercisedEvent],
        ) -> AEventHandler[ContractExercisedEvent]:
            self.add_ledger_exercised(template, choice, handler=cb)
            return cb

        return _register_exercised

    def add_ledger_exercised(
        self, template: Any, choice: str, handler: AEventHandler[ContractExercisedEvent]
    ) -> None:
        """
        Register a callback to be invoked when the :class:`PartyClient` encounters an exercised
        choice event.

        :param template:
            A template name to subscribe to, or '*' to subscribe on all templates.
        :param choice:
            The name of the choice to listen for exercises on.
        :param handler:
            The callback to invoke whenever a matching template is exercised.
        """
        for key in EventKey.contract_exercised(True, template, choice):
            self._impl.add_event_handler(key, handler, None, self)

    def ledger_archived(
        self, template: Any, match: Optional[ContractMatch] = None
    ) -> AEventHandlerDecorator[ContractArchiveEvent]:
        """
        Decorator for registering a callback to be invoked when the :class:`PartyClient` encounters
        a newly archived contract instance of a template.

        :param template:
            A template name to subscribe to, or '*' to subscribe on all templates.
        :param match:
            An (optional) parameter that filters the templates to be received by the callback.
        """

        def _register_archived(
            cb: AEventHandler[ContractArchiveEvent],
        ) -> AEventHandler[ContractArchiveEvent]:
            self.add_ledger_archived(template, match=match, handler=cb)
            return cb

        return _register_archived

    def add_ledger_archived(
        self,
        template: Any,
        handler: AEventHandler[ContractArchiveEvent],
        match: Optional[ContractMatch] = None,
    ) -> None:
        """
        Register a callback to be invoked when the :class:`PartyClient` encounters a newly archived
        contract instance of a template.

        :param template:
            A template name to subscribe to, or '*' to subscribe on all templates.
        :param handler:
            The callback to invoke whenever a matching template is created.
        :param match:
            An (optional) parameter that filters the templates to be received by the callback.
        """
        filter_fn = partial(is_match, match) if match is not None else None

        for key in EventKey.contract_archived(True, template):
            self._impl.add_event_handler(key, handler, filter_fn, self)

    # </editor-fold>

    # <editor-fold desc="Command submission">

    def submit(
        self,
        commands: EventHandlerResponse,
        workflow_id: Optional[str] = None,
        deduplication_time: Optional[TimeDeltaLike] = None,
    ) -> Awaitable[None]:
        """
        Submit commands to the ledger.

        :param commands:
            An object that can be converted to a command.
        :param workflow_id:
            The optional workflow ID to stamp on the outgoing command.
        :param deduplication_time:
            The length of the time window during which all commands with the same party and command
            ID will be deduplicated. Duplicate commands submitted before the end of this window
            return an ``ALREADY_EXISTS`` error.
        :return:
            A future that resolves when the command has made it to the ledger _or_ an error
            occurred when trying to process them.
        """
        return self._impl.write_commands(
            commands, workflow_id=workflow_id, deduplication_time=deduplication_time
        )

    def submit_create(
        self,
<<<<<<< HEAD
        template_name: "Union[str, TypeConName]",
        arguments: "Optional[dict]" = None,
        workflow_id: "Optional[str]" = None,
        deduplication_time: "Optional[TimeDeltaLike]" = None,
    ) -> "Awaitable[None]":
=======
        template_name: TemplateNameLike,
        arguments: Optional[dict] = None,
        workflow_id: Optional[str] = None,
        deduplication_time: Optional[TimeDeltaLike] = None,
    ) -> Awaitable[None]:
>>>>>>> 7f9453d1
        """
        Submit a single create command. Equivalent to calling :meth:`submit` with a single
        ``create``.

        :param template_name:
            The name of the template.
        :param arguments:
            The arguments to the create (as a ``dict``).
        :param workflow_id:
            The optional workflow ID to stamp on the outgoing command.
        :param deduplication_time:
            The length of the time window during which all commands with the same party and command
            ID will be deduplicated. Duplicate commands submitted before the end of this window
            return an ``ALREADY_EXISTS`` error.
        :return:
            A future that resolves when the command has made it to the ledger _or_ an error
            occurred when trying to process them.
        """
        from .. import create

        return self.submit(
            create(template_name, arguments),
            workflow_id=workflow_id,
            deduplication_time=deduplication_time,
        )

    def submit_exercise(
        self,
        cid: ContractId,
        choice_name: str,
        arguments: Optional[dict] = None,
        workflow_id: Optional[str] = None,
        deduplication_time: Optional[TimeDeltaLike] = None,
    ) -> Awaitable[None]:
        """
        Submit a single exercise choice. Equivalent to calling :meth:`submit` with a single
        ``exercise``.

        :param cid:
            The :class:`ContractId` on which a choice is being exercised.
        :param choice_name:
            The name of the choice to exercise.
        :param arguments:
            The arguments to the exercise (as a ``dict``). Can be omitted (``None``) for no-argument
            choices.
        :param workflow_id:
            The optional workflow ID to stamp on the outgoing command.
        :param deduplication_time:
            The length of the time window during which all commands with the same party and command
            ID will be deduplicated. Duplicate commands submitted before the end of this window
            return an ``ALREADY_EXISTS`` error.
        :return:
            A future that resolves when the command has made it to the ledger _or_ an error
            occurred when trying to process them.
        """
        from .. import exercise

        return self.submit(
            exercise(cid, choice_name, arguments),
            workflow_id=workflow_id,
            deduplication_time=deduplication_time,
        )

    def submit_exercise_by_key(
        self,
        template_name: TemplateNameLike,
        contract_key: Any,
        choice_name: str,
        arguments: Optional[dict] = None,
        workflow_id: Optional[str] = None,
        deduplication_time: Optional[TimeDeltaLike] = None,
    ) -> Awaitable[None]:
        """
        Synchronously submit a single exercise choice. Equivalent to calling :meth:`submit` with a
        single ``exercise_by_key``.

        :param template_name:
            The name of the template on which to do an exercise-by-key.
        :param contract_key:
            The value that should uniquely identify a contract for the specified template.
        :param choice_name:
            The name of the choice to exercise.
        :param arguments:
            The arguments to the create (as a ``dict``). Can be omitted (``None``) for no-argument
            choices.
        :param workflow_id:
            The optional workflow ID to stamp on the outgoing command.
        :param deduplication_time:
            The length of the time window during which all commands with the same party and command
            ID will be deduplicated. Duplicate commands submitted before the end of this window
            return an ``ALREADY_EXISTS`` error.
        """
        from .. import exercise_by_key

        return self.submit(
            exercise_by_key(template_name, contract_key, choice_name, arguments),
            workflow_id=workflow_id,
            deduplication_time=deduplication_time,
        )

    def submit_create_and_exercise(
        self,
        template_name: TemplateNameLike,
        arguments: dict,
        choice_name: str,
        choice_arguments: Optional[dict] = None,
        workflow_id: Optional[str] = None,
        deduplication_time: Optional[TimeDeltaLike] = None,
    ) -> Awaitable[None]:
        """
        Synchronously submit a single create-and-exercise command. Equivalent to calling
        :meth:`submit` with a single ``create_and_exercise``.

        :param template_name:
            The name of the template on which to do an exercise-by-key.
        :param arguments:
            The arguments to the create (as a ``dict``).
        :param choice_name:
            The name of the choice to exercise.
        :param choice_arguments:
            The arguments to the exercise (as a ``dict``). Can be omitted (``None``) for no-argument
        :param workflow_id:
            The optional workflow ID to stamp on the outgoing command.
        :param deduplication_time:
            The length of the time window during which all commands with the same party and command
            ID will be deduplicated. Duplicate commands submitted before the end of this window
            return an ``ALREADY_EXISTS`` error.
        """
        from .. import create_and_exercise

        return self.submit(
            create_and_exercise(template_name, arguments, choice_name, choice_arguments),
            workflow_id=workflow_id,
            deduplication_time=deduplication_time,
        )

    # </editor-fold>

    # <editor-fold desc="Active contract set">

    def find_by_id(self, cid: Union[str, ContractId]) -> Optional[ContractContextualData]:
        return self._impl.find_by_id(cid)

    def find(
        self, template: Any, match: ContractMatch = None, include_archived: bool = False
    ) -> ContractContextualDataCollection:
        return self._impl.find(template, match, include_archived=include_archived)

    def find_active(self, template: Any, match: ContractMatch = None) -> ContractsState:
        """
        Immediately return data from the current active contract set.

        The contents of this ACS are guaranteed to be present (or removed) in the current
        transaction _before_ processing any corresponding ``on_created`` or ``on_archived``
        callbacks for this party. The ACS is populated _before_ processing any ``on_ready``
        callbacks.

        This method raises an error if ACS tracking has been disabled on this client.

        :param template:
            The name of the template to fetch data from.
        :param match:
            An optional dictionary whose keys are matched against corresponding field values.
        :return:
            A ``dict`` whose keys are :class:`ContractId` and values are corresponding contract
            data that match the current query.
        """
        return self._impl.find_active(template, match)

    def find_historical(
        self, template: Any, match: ContractMatch = None
    ) -> ContractContextualDataCollection:
        """
        Immediately return data from the current active and historical contract set as
        a contextual data collection

        The contents of this set are guaranteed to be up-to-date in the current transaction _before_
        processing any corresponding ``on_created`` or ``on_archived`` callbacks for this party. The
        set is up-to-date _before_ processing any ``on_ready`` callbacks.

        This method raises an error if historical tracking has been disabled on this client.

        :param template:
            The name of the template to fetch data from.
        :param match:
            An optional dictionary whose keys are matched against corresponding field values.
        :return:
            A ``ContractContextualDataCollection`` whose values correspond to the contract
            data for active and archived contracts matching the current query.
        """
        return self._impl.find_historical(template, match)

    def find_one(
        self, template: Any, match: "ContractMatch" = None, timeout: float = DEFAULT_TIMEOUT_SECONDS
    ) -> Awaitable[Tuple[ContractId, ContractData]]:
        """
        Return data from the current active contract set when at least some amount of rows exist in
        the active contract set.

        :param template:
            The name of the template to fetch data from.
        :param match:
            An optional dictionary whose keys are matched against corresponding field values.
        :param timeout:
            Number of seconds in which to time out the search.
        :return:
            A ``Future`` that is resolved with a ``dict`` whose keys are :class:`ContractId` and
            values are corresponding contract data that match the current query.
        """
        return await_then(
            self.find_nonempty(template, match, min_count=1, timeout=timeout),
            lambda state: next(iter(state.items())),
        )

    def find_nonempty(
        self,
        template: Any,
        match: ContractMatch,
        min_count: int = 1,
        timeout: float = DEFAULT_TIMEOUT_SECONDS,
    ) -> Awaitable[ContractsState]:
        """
        Return data from the current active contract set when at least some amount of rows exist in
        the active contract set.

        :param template:
            The name of the template to fetch data from.
        :param match:
            An optional dictionary whose keys are matched against corresponding field values.
        :param min_count:
            The minimum number of rows to return. The default value is 1.
        :param timeout:
            Number of seconds in which to time out the search.
        :return:
            A ``Future`` that is resolved with a ``dict`` whose keys are :class:`ContractId` and
            values are corresponding contract data that match the current query.
        """
        return self._impl.find_nonempty(template, match, min_count, timeout)

    # </editor-fold>

    # <editor-fold desc="Ledger/client metadata">

    def set_config(self, url: "Optional[str]", **kwargs):
        self._impl.set_config(url=url, **kwargs)

    async def ensure_dar(
        self,
        contents: Union[str, Path, bytes, BinaryIO],
        timeout: TimeDeltaLike = DEFAULT_TIMEOUT_SECONDS,
    ) -> None:
        """
        Validate that the ledger has the packages specified by the given contents (as a byte array).
        Throw an exception if the specified DARs do not exist within the specified timeout.

        :param contents: The DAR or DALF to ensure.
        :param timeout: The maximum length of time to wait before giving up.
        """
        raw_bytes = get_bytes(contents)
        return await self._impl.parent.upload_package(raw_bytes, timeout)

    def ready(self) -> "Awaitable[None]":
        """
        Block until the ledger client has caught up to the current head and is ready to send
        commands.
        """
        return self._impl.ready()

    # </editor-fold>


class SimplePartyClient(PartyClient):
    """
    Implementation of a :class:`PartyClient` that exposes blocking calls, but can be used from any
    thread.

    Use this implementation if any of these apply:
      * you wish to interact with libraries that do not natively support asyncio
      * you are comfortable with the trade-off of having to block threads in order to write code
    """

    # <editor-fold desc="Event handler registration">

    def ledger_init(self) -> "EventHandlerDecorator[InitEvent]":
        """
        Decorator for registering a callback to be invoked when the :class:`PartyClient` has been
        instructed to begin, but before any network activity is started.
        """
        return fluentize(self.add_ledger_init)

    def add_ledger_init(self, handler: EventHandler[InitEvent]) -> None:
        """
        Register a callback to be invoked when the :class:`PartyClient` has been instructed to
        begin, but before any network activity is started.

        :param handler:
            The handler to register. May return anything that can be successfully coerced into a
            :class:`CommandPayload`.
        """

        @wraps(handler)
        def _background_ledger_init(event: InitEvent) -> Awaitable[EventHandlerResponse]:
            return self._impl.invoker.run_in_executor(lambda: handler(event))

        for key in EventKey.init():
            self._impl.add_event_handler(key, _background_ledger_init, None, self)

    def ledger_ready(self) -> EventHandlerDecorator[ReadyEvent]:
        """
        Decorator for registering a callback to be invoked when the :class:`PartyClient` has caught
        up to the head of the ledger, but before any :meth:`ledger_create` or :meth:`ledger_archive`
        callbacks are invoked.
        """
        return fluentize(self.add_ledger_ready)

    def add_ledger_ready(self, handler: EventHandler[ReadyEvent]) -> None:
        """
        Register a callback to be invoked when the :class:`PartyClient` has caught up to the head of
        the ledger, but before any :meth:`ledger_create` or :meth:`ledger_archive` callbacks are
        invoked.

        :param handler:
            The handler to register. May return anything that can be successfully coerced into a
            :class:`CommandPayload`.
        """

        @wraps(handler)
        def _background_ledger_ready(event: ReadyEvent) -> Awaitable[EventHandlerResponse]:
            return self._impl.invoker.run_in_executor(lambda: handler(event))

        for key in EventKey.ready():
            self._impl.add_event_handler(key, _background_ledger_ready, None, self)

    def ledger_packages_added(
        self, initial: bool = False
    ) -> EventHandlerDecorator[PackagesAddedEvent]:
        """
        Decorator for registering a callback to be invoked when the :class:`PartyClient` has
        detected new packages added to the ledger.

        :param initial:
            ``True`` to call the handler when the client is ready. This can be useful if you want
            to handle package additions identically whether they were already in the ledger when
            the client started up or only after a package has been added. The default value is
            ``False``, which means that this handler is only called on NEW packages that have been
            uploaded after this client has started.
        :return:
        """
        return fluentize(self.add_ledger_packages_added, initial=initial)

    def add_ledger_packages_added(
        self, handler: EventHandler[PackagesAddedEvent], initial: bool = False
    ) -> None:
        """
        Register a callback to be invoked when the :class:`PartyClient` has detected new packages
        added to the ledger.

        :param handler:
            The handler to register. May return anything that can be successfully coerced into a
            :class:`CommandPayload`.
        :param initial:
            ``True`` to call the handler when the client is ready. This can be useful if you want
            to handle package additions identically whether they were already in the ledger when
            the client started up or only after a package has been added. The default value is
            ``False``, which means that this handler is only called on NEW packages that have been
            uploaded after this client has started.
        :return:
        """

        @wraps(handler)
        def _background_ledger_packages_added(
            event: PackagesAddedEvent,
        ) -> Awaitable[EventHandlerResponse]:
            return self._impl.invoker.run_in_executor(lambda: handler(event))

        for key in EventKey.packages_added(initial=initial, changed=True):
            self._impl.add_event_handler(key, _background_ledger_packages_added, None, self)

    def ledger_transaction_start(self) -> EventHandlerDecorator[TransactionStartEvent]:
        """
        Decorator for registering a callback to be invoked when the :class:`PartyClient` receives a
        new transaction. Called before individual :meth:`ledger_create` and :meth:`ledger_archive`
        callbacks.
        """
        return fluentize(self.add_ledger_transaction_start)

    def add_ledger_transaction_start(self, handler: EventHandler[TransactionStartEvent]) -> None:
        """
        Register a callback to be invoked when the :class:`PartyClient` receives a new transaction.
        Called before individual :meth:`ledger_create` and :meth:`ledger_archive` callbacks.

        :param handler:
            The handler to register. This can either be a coroutine or a normal function, and may
            return anything that can be successfully coerced into a :class:`CommandPayload`.
        """

        @wraps(handler)
        def _background_ledger_transaction_start(
            event: TransactionStartEvent,
        ) -> Awaitable[EventHandlerResponse]:
            return self._impl.invoker.run_in_executor(lambda: handler(event))

        for key in EventKey.transaction_start():
            self._impl.add_event_handler(key, _background_ledger_transaction_start, None, self)

    def ledger_transaction_end(self) -> EventHandlerDecorator[TransactionEndEvent]:
        """
        Decorator for registering a callback to be invoked when the :class:`PartyClient` receives a
        new transaction. Called after individual :meth:`ledger_create` and :meth:`ledger_archive`
        callbacks.
        """

        def _register_transaction_end(
            cb: EventHandler[TransactionEndEvent],
        ) -> EventHandler[TransactionEndEvent]:
            self.add_ledger_transaction_end(cb)
            return cb

        return _register_transaction_end

    def add_ledger_transaction_end(self, handler: EventHandler[TransactionEndEvent]) -> None:
        """
        Register a callback to be invoked when the :class:`PartyClient` receives a new transaction.
        Called after individual :meth:`ledger_create` and :meth:`ledger_archive` callbacks.

        :param handler:
            The handler to register. This can either be a coroutine or a normal function, and may
            return anything that can be successfully coerced into a :class:`CommandPayload`.
        """

        @wraps(handler)
        def _background_ledger_transaction_end(
            event: TransactionEndEvent,
        ) -> Awaitable[EventHandlerResponse]:
            return self._impl.invoker.run_in_executor(lambda: handler(event))

        for key in EventKey.transaction_end():
            self._impl.add_event_handler(key, _background_ledger_transaction_end, None, self)

    def ledger_created(
        self, template: Any, match: Optional[ContractMatch] = None
    ) -> EventHandlerDecorator[ContractCreateEvent]:
        """
        Register a callback to be invoked when the :class:`PartyClient` encounters a newly created
        template.

        :param template:
            A template name to subscribe to, or '*' to subscribe on all templates.
        :param match:
            An (optional) parameter that filters the templates to be received by the callback.
        """

        def _register_created(
            cb: EventHandler[ContractCreateEvent],
        ) -> EventHandler[ContractCreateEvent]:
            self.add_ledger_created(template, match=match, handler=cb)
            return cb

        return _register_created

    def add_ledger_created(
        self,
        template: Any,
        handler: EventHandler[ContractCreateEvent],
        match: Optional[ContractMatch] = None,
    ) -> None:
        """
        Register a callback to be invoked when the :class:`PartyClient` encounters a newly created
        contract instance of a template.

        :param template:
            A template name to subscribe to, or '*' to subscribe on all templates.
        :param handler:
            The callback to invoke whenever a matching template is created.
        :param match:
            An (optional) parameter that filters the templates to be received by the callback.
        """

        @wraps(handler)
        def _background_ledger_contract_create(
            event: ContractCreateEvent,
        ) -> Awaitable[EventHandlerResponse]:
            return self._impl.invoker.run_in_executor(lambda: handler(event))

        filter_fn = partial(is_match, match) if match is not None else None

        for key in EventKey.contract_created(True, template):
            self._impl.add_event_handler(key, _background_ledger_contract_create, filter_fn, self)

    def ledger_exercised(
        self, template: "Any", choice: str
    ) -> EventHandlerDecorator[ContractExercisedEvent]:
        """
        Register a callback to be invoked when the :class:`PartyClient` encounters an exercised
        choice event.

        :param template:
            A template name to subscribe to, or '*' to subscribe on all templates.
        :param choice:
            The name of the choice to listen for exercises on.
        """

        def _register_exercised(
            cb: EventHandler[ContractExercisedEvent],
        ) -> EventHandler[ContractExercisedEvent]:
            self.add_ledger_exercised(template, choice, handler=cb)
            return cb

        return _register_exercised

    def add_ledger_exercised(
        self, template: Any, choice: str, handler: EventHandler[ContractExercisedEvent]
    ) -> None:
        """
        Register a callback to be invoked when the :class:`PartyClient` encounters an exercised
        choice event.

        :param template:
            A template name to subscribe to, or '*' to subscribe on all templates.
        :param choice:
            The name of the choice to listen for exercises on.
        :param handler:
            The callback to invoke whenever a matching template is exercised.
        """

        @wraps(handler)
        def _background_ledger_contract_exercised(
            event: "ContractExercisedEvent",
        ) -> "Awaitable[EventHandlerResponse]":
            return self._impl.invoker.run_in_executor(lambda: handler(event))

        for key in EventKey.contract_exercised(True, template, choice):
            self._impl.add_event_handler(key, _background_ledger_contract_exercised, None, self)

    def ledger_archived(
        self, template: Any, match: Optional[ContractMatch] = None
    ) -> EventHandlerDecorator[ContractArchiveEvent]:
        """
        Decorator for registering a callback to be invoked when the :class:`PartyClient` encounters
        a newly archived contract instance of a template.

        :param template:
            A template name to subscribe to, or '*' to subscribe on all templates.
        :param match:
            An (optional) parameter that filters the templates to be received by the callback.
        """

        def _register_archived(
            cb: EventHandler[ContractArchiveEvent],
        ) -> EventHandler[ContractArchiveEvent]:
            self.add_ledger_archived(template, match=match, handler=cb)
            return cb

        return _register_archived

    def add_ledger_archived(
        self,
        template: Any,
        handler: EventHandler[ContractArchiveEvent],
        match: Optional[ContractMatch] = None,
    ) -> None:
        """
        Register a callback to be invoked when the :class:`PartyClient` encounters a newly archived
        contract instance of a template.

        :param template:
            A template name to subscribe to, or '*' to subscribe on all templates.
        :param handler:
            The callback to invoke whenever a matching template is created.
        :param match:
            An (optional) parameter that filters the templates to be received by the callback.
        """

        @wraps(handler)
        def _background_ledger_contract_archived(
            event: ContractArchiveEvent,
        ) -> Awaitable[EventHandlerResponse]:
            return self._impl.invoker.run_in_executor(lambda: handler(event))

        filter_fn = partial(is_match, match) if match is not None else None

        for key in EventKey.contract_archived(True, template):
            self._impl.add_event_handler(key, _background_ledger_contract_archived, filter_fn, self)

    # </editor-fold>

    # region Command submission

    def submit(
        self,
        commands,
        workflow_id: Optional[str] = None,
        deduplication_time: Optional[TimeDeltaLike] = None,
    ) -> None:
        """
        Submit commands to the ledger.

        :param commands:
            An object that can be converted to a command.
        :param workflow_id:
            The optional workflow ID to stamp on the outgoing command.
        :param deduplication_time:
            The length of the time window during which all commands with the same party and command
            ID will be deduplicated. Duplicate commands submitted before the end of this window
            return an ``ALREADY_EXISTS`` error.
        :return:
            A future that resolves when the command has made it to the ledger _or_ an error
            occurred when trying to process them.
        """
        return self._impl.invoker.run_in_loop(
            lambda: self._impl.write_commands(
                commands, workflow_id=workflow_id, deduplication_time=deduplication_time
            )
        )

    def submit_create(
        self,
        template_name: TemplateNameLike,
        arguments: Optional[dict] = None,
        workflow_id: Optional[str] = None,
        deduplication_time: Optional[TimeDeltaLike] = None,
    ) -> None:
        """
        Synchronously submit a single create command. Equivalent to calling :meth:`submit` with a
        single ``create``.

        :param template_name:
            The name of the template.
        :param arguments:
            The arguments to the create (as a ``dict``).
        :param workflow_id:
            The optional workflow ID to stamp on the outgoing command.
        :param deduplication_time:
            The length of the time window during which all commands with the same party and command
            ID will be deduplicated. Duplicate commands submitted before the end of this window
            return an ``ALREADY_EXISTS`` error.
        """
        from .. import create

        return self.submit(
            create(template_name, arguments),
            workflow_id=workflow_id,
            deduplication_time=deduplication_time,
        )

    def submit_exercise(
        self,
        cid: ContractId,
        choice_name: str,
        arguments: Optional[dict] = None,
        workflow_id: Optional[str] = None,
        deduplication_time: Optional[TimeDeltaLike] = None,
    ) -> None:
        """
        Synchronously submit a single exercise choice. Equivalent to calling :meth:`submit` with a
        single ``exercise``.

        :param cid:
            The :class:`ContractId` on which a choice is being exercised.
        :param choice_name:
            The name of the choice to exercise.
        :param arguments:
            The arguments to the exercise (as a ``dict``). Can be omitted (``None``) for no-argument
            choices.
        :param workflow_id:
            The optional workflow ID to stamp on the outgoing command.
        :param deduplication_time:
            The length of the time window during which all commands with the same party and command
            ID will be deduplicated. Duplicate commands submitted before the end of this window
            return an ``ALREADY_EXISTS`` error.
        """
        from .. import exercise

        return self.submit(
            exercise(cid, choice_name, arguments),
            workflow_id=workflow_id,
            deduplication_time=deduplication_time,
        )

    def submit_exercise_by_key(
        self,
        template_name: TemplateNameLike,
        contract_key: Any,
        choice_name: str,
        arguments: Optional[dict] = None,
        workflow_id: Optional[str] = None,
        deduplication_time: Optional[TimeDeltaLike] = None,
    ) -> None:
        """
        Synchronously submit a single exercise choice. Equivalent to calling :meth:`submit` with a
        single ``exercise_by_key``.

        :param template_name:
            The name of the template on which to do an exercise-by-key.
        :param contract_key:
            The value that should uniquely identify a contract for the specified template.
        :param choice_name:
            The name of the choice to exercise.
        :param arguments:
            The arguments to the create (as a ``dict``). Can be omitted (``None``) for no-argument
            choices.
        :param workflow_id:
            The optional workflow ID to stamp on the outgoing command.
        :param deduplication_time:
            The length of the time window during which all commands with the same party and command
            ID will be deduplicated. Duplicate commands submitted before the end of this window
            return an ``ALREADY_EXISTS`` error.
        """
        from .. import exercise_by_key

        return self.submit(
            exercise_by_key(template_name, contract_key, choice_name, arguments),
            workflow_id=workflow_id,
            deduplication_time=deduplication_time,
        )

    def submit_create_and_exercise(
        self,
        template_name: TemplateNameLike,
        arguments: dict,
        choice_name: str,
        choice_arguments: Optional[dict] = None,
        workflow_id: Optional[str] = None,
        deduplication_time: Optional[TimeDeltaLike] = None,
    ) -> None:
        """
        Synchronously submit a single create-and-exercise command. Equivalent to calling
        :meth:`submit` with a single ``create_and_exercise``.

        :param template_name:
            The name of the template on which to do an exercise-by-key.
        :param arguments:
            The arguments to the create (as a ``dict``).
        :param choice_name:
            The name of the choice to exercise.
        :param choice_arguments:
            The arguments to the exercise (as a ``dict``). Can be omitted (``None``) for no-argument
        :param workflow_id:
            The optional workflow ID to stamp on the outgoing command.
        :param deduplication_time:
            The length of the time window during which all commands with the same party and command
            ID will be deduplicated. Duplicate commands submitted before the end of this window
            return an ``ALREADY_EXISTS`` error.
        """
        from .. import create_and_exercise

        return self.submit(
            create_and_exercise(template_name, arguments, choice_name, choice_arguments),
            workflow_id=workflow_id,
            deduplication_time=deduplication_time,
        )

    # endregion

    # <editor-fold desc="Active contract set">

    def find_by_id(self, cid: Union[str, ContractId]) -> Optional[ContractContextualData]:
        return self._impl.invoker.run_in_loop(lambda: self._impl.find_by_id(cid))

    def find(
        self, template: Any, match: ContractMatch = None, include_archived: bool = False
    ) -> ContractContextualDataCollection:
        return self._impl.invoker.run_in_loop(
            lambda: self._impl.find(template, match, include_archived=include_archived)
        )

    def find_active(self, template: Any, match: ContractMatch = None) -> "ContractsState":
        """
        Immediately return data from the current active contract set.

        The contents of this ACS are guaranteed to be present (or removed) in the current
        transaction _before_ processing any corresponding ``on_created`` or ``on_archived``
        callbacks for this party. The ACS is populated _before_ processing any ``on_ready``
        callbacks.

        This method raises an error if ACS tracking has been disabled on this client.

        :param template:
            The name of the template to fetch data from.
        :param match:
            An optional dictionary whose keys are matched against corresponding field values.
        :return:
            A ``dict`` whose keys are :class:`ContractId` and values are corresponding contract
            data that match the current query.
        :return:
            A ``dict`` whose keys are :class:`ContractId` and values are corresponding contract
            data that match the current query.
        """
        return self._impl.invoker.run_in_loop(lambda: self._impl.find_active(template, match))

    def find_historical(
        self, template: Any, match: ContractMatch = None
    ) -> ContractContextualDataCollection:
        """
        Immediately return data from the current active and historical contract set.

        The contents of this set are guaranteed to be up-to-date in the current transaction _before_
        processing any corresponding ``on_created`` or ``on_archived`` callbacks for this party. The
        set is up-to-date _before_ processing any ``on_ready`` callbacks.

        This method raises an error if historical tracking has been disabled on this client.

        :param template:
            The name of the template to fetch data from.
        :param match:
            An optional dictionary whose keys are matched against corresponding field values.
        :return:
            A ``dict`` whose keys are :class:`ContractId` and values are corresponding contract
            data that match the current query.
        :return:
            A ``dict`` whose keys are :class:`ContractId` and values are corresponding contract
            data that match the current query.
        """
        return self._impl.invoker.run_in_loop(lambda: self._impl.find_historical(template, match))

    def find_one(
        self, template: Any, match: ContractMatch = None, timeout: float = DEFAULT_TIMEOUT_SECONDS
    ) -> Tuple[ContractId, ContractData]:
        """
        Return data from the current active contract set when at least some amount of rows exist in
        the active contract set.

        :param template:
            The name of the template to fetch data from.
        :param match:
            An optional dictionary whose keys are matched against corresponding field values.
        :param timeout:
            Number of seconds in which to time out the search.
        :return:
            A ``Future`` that is resolved with a ``dict`` whose keys are :class:`ContractId` and
            values are corresponding contract data that match the current query.
        """
        state = self.find_nonempty(template, match, min_count=1, timeout=timeout)
        return next(iter(state.items()))

    def find_nonempty(
        self,
        template: Any,
        match: ContractMatch,
        min_count: int = 1,
        timeout: float = DEFAULT_TIMEOUT_SECONDS,
    ) -> ContractsState:
        """
        Return data from the current active contract set when at least some amount of rows exist in
        the active contract set.

        :param template:
            The name of the template to fetch data from.
        :param match:
            An optional dictionary whose keys are matched against corresponding field values.
        :param min_count:
            The minimum number of rows to return. The default value is 1.
        :param timeout:
            Number of seconds in which to time out the search.
        :return:
            A ``Future`` that is resolved with a ``dict`` whose keys are :class:`ContractId` and
            values are corresponding contract data that match the current query.
        """
        return self._impl.invoker.run_in_loop(
            lambda: self._impl.find_nonempty(template, match, min_count=min_count, timeout=timeout)
        )

    # </editor-fold>

    # <editor-fold desc="Ledger/client metadata">

    def set_config(self, url: Optional[str], **kwargs):
        self._impl.set_config(url=url, **kwargs)

    def ensure_dar(
        self,
        contents: Union[str, Path, bytes, BinaryIO],
        timeout: TimeDeltaLike = DEFAULT_TIMEOUT_SECONDS,
    ) -> None:
        """
        Validate that the ledger has the packages specified by the given contents (as a byte array).
        Throw an exception if the specified DARs do not exist within the specified timeout.

        :param contents: The DAR or DALF to ensure.
        :param timeout: The maximum length of time to wait before giving up.
        """
        raw_bytes = get_bytes(contents)
        return self._impl.invoker.run_in_loop(
            lambda: self._impl.parent.upload_package(raw_bytes, timeout)
        )

    def ready(self) -> None:
        """
        Block until the underlying infrastructure has connected to all necessary services.
        """
        # TODO: Improve on this implementation; this spin loop is unnecessarily ugly
        from time import sleep

        while self._impl.invoker.loop is None:
            sleep(0.1)

        LOG.debug("Waiting for the underlying implementation to be ready...")
        return self._impl.invoker.run_in_loop(lambda: self._impl.ready())

    # </editor-fold><|MERGE_RESOLUTION|>--- conflicted
+++ resolved
@@ -29,26 +29,12 @@
 
 from .. import LOG
 from ..damlast import get_dar_package_ids
-<<<<<<< HEAD
-from ..damlast.daml_lf_1 import PackageRef, TypeConName
-from ..damlast.protocols import SymbolLookup
-from ..metrics import MetricEvents
-from ..model.core import (
-    ContractContextualData,
-    ContractContextualDataCollection,
-    ContractsState,
-    Dar,
-)
-from ..model.ledger import LedgerMetadata
-from ..model.reading import (
-=======
 from ..damlast.daml_lf_1 import PackageRef
 from ..damlast.pkgfile import Dar
 from ..damlast.protocols import SymbolLookup
 from ..metrics import MetricEvents
 from ..prim import ContractData, ContractId, Party, TimeDeltaLike, to_party
 from ..protocols.events import (
->>>>>>> 7f9453d1
     ContractArchiveEvent,
     ContractCreateEvent,
     ContractExercisedEvent,
@@ -58,12 +44,6 @@
     TransactionEndEvent,
     TransactionStartEvent,
 )
-<<<<<<< HEAD
-from ..model.types import TemplateNameLike
-from ..model.writing import EventHandlerResponse
-from ..prim import ContractData, ContractId, Party, TimeDeltaLike, to_party
-=======
->>>>>>> 7f9453d1
 from ..query import ContractMatch, is_match
 from ..scheduler import RunLevel, validate_install_signal_handlers
 from ..util.asyncio_util import await_then
@@ -82,8 +62,6 @@
 from .bots import Bot, BotCollection
 from .commands import EventHandlerResponse
 from .config import AnonymousNetworkConfig, NetworkConfig, PartyConfig
-<<<<<<< HEAD
-=======
 from .events import EventKey
 from .ledger import LedgerMetadata
 from .state import ContractContextualData, ContractContextualDataCollection, ContractsState
@@ -91,7 +69,6 @@
 with warnings.catch_warnings():
     warnings.simplefilter("ignore", DeprecationWarning)
     from ..model.types import TemplateNameLike
->>>>>>> 7f9453d1
 
 __all__ = [
     "DEFAULT_TIMEOUT_SECONDS",
@@ -110,15 +87,9 @@
 
 @contextmanager
 def simple_client(
-<<<<<<< HEAD
-    url: "Optional[str]" = None,
-    party: "Union[None, str, Party]" = None,
-    log_level: "Optional[int]" = INFO,
-=======
     url: Optional[str] = None,
     party: Union[None, str, Party] = None,
     log_level: Optional[int] = INFO,
->>>>>>> 7f9453d1
 ):
     """
     Start up a single client connecting to a single specific party.
@@ -491,13 +462,8 @@
 
     async def ensure_packages(
         self,
-<<<<<<< HEAD
-        package_ids: "Collection[PackageRef]",
-        timeout: "TimeDeltaLike" = DEFAULT_TIMEOUT_SECONDS,
-=======
         package_ids: Collection[PackageRef],
         timeout: TimeDeltaLike = DEFAULT_TIMEOUT_SECONDS,
->>>>>>> 7f9453d1
     ) -> None:
         """
         Validate that packages with the specified package IDs exist on the ledger. Throw an
@@ -533,13 +499,8 @@
 
     def ensure_packages(
         self,
-<<<<<<< HEAD
-        package_ids: "Collection[PackageRef]",
-        timeout: "TimeDeltaLike" = DEFAULT_TIMEOUT_SECONDS,
-=======
         package_ids: Collection[PackageRef],
         timeout: TimeDeltaLike = DEFAULT_TIMEOUT_SECONDS,
->>>>>>> 7f9453d1
     ) -> None:
         """
         Validate that packages with the specified package IDs exist on the ledger. Throw an
@@ -868,19 +829,11 @@
 
     def submit_create(
         self,
-<<<<<<< HEAD
-        template_name: "Union[str, TypeConName]",
-        arguments: "Optional[dict]" = None,
-        workflow_id: "Optional[str]" = None,
-        deduplication_time: "Optional[TimeDeltaLike]" = None,
-    ) -> "Awaitable[None]":
-=======
         template_name: TemplateNameLike,
         arguments: Optional[dict] = None,
         workflow_id: Optional[str] = None,
         deduplication_time: Optional[TimeDeltaLike] = None,
     ) -> Awaitable[None]:
->>>>>>> 7f9453d1
         """
         Submit a single create command. Equivalent to calling :meth:`submit` with a single
         ``create``.
