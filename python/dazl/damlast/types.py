--- conflicted
+++ resolved
@@ -1,11 +1,7 @@
 # Copyright (c) 2017-2021 Digital Asset (Switzerland) GmbH and/or its affiliates. All rights reserved.
 # SPDX-License-Identifier: Apache-2.0
-<<<<<<< HEAD
-from typing import Callable, Optional, no_type_check
-=======
 
 from typing import TYPE_CHECKING, Callable, Optional, no_type_check
->>>>>>> 7f9453d1
 import warnings
 
 from ..util.typing import safe_cast
