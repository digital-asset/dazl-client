# Copyright (c) 2017-2021 Digital Asset (Switzerland) GmbH and/or its affiliates. All rights reserved.
# SPDX-License-Identifier: Apache-2.0

from io import BytesIO
from os import PathLike
from pathlib import Path
from typing import AbstractSet, BinaryIO, Collection, Generator, Mapping, Optional, Union
from zipfile import ZipFile

from .._gen.com.daml.daml_lf_dev import daml_lf_pb2 as pb
from .daml_lf_1 import Archive, Package, PackageRef
from .parse import parse_archive

# Wherever the API expects a DAR, we can take a file path, `bytes`, or a byte buffer.
Dar = Union[bytes, str, Path, BinaryIO]

__all__ = ["Dar", "DarFile", "CachedDarFile", "get_dar_package_ids"]


class DarFile:
    """
    Provides access to the contents of a .dar file.

    This conforms to the :class:`PackageProvider` protocol.

    This class is _not_ thread-safe.
    """

    filename: Optional[str]

    def __init__(self, dar: "Dar"):
        """
        Initialize a new DarFile.

        :param dar:
            A path to a file (either expressed as str or pathlib.Path), a bytes blob, or a buffer.
        """
        if isinstance(dar, str):
            self.filename = dar
            self._buf = None
            self._zip = ZipFile(self.filename)

        elif isinstance(dar, PathLike):
            self.filename = dar.__fspath__()
            self._buf = None
            self._zip = ZipFile(self.filename)

        elif isinstance(dar, bytes):
            self.filename = None
            self._buf = BytesIO(dar)
            self._zip = ZipFile(self._buf)

        elif hasattr(dar, "read"):
            # file-like object (buffers, files, etc.)
            self.filename = None
            self._buf = None
            self._zip = ZipFile(dar)

        else:
            raise TypeError("DarFile only understands file paths or binary blobs")

    def __enter__(self) -> "DarFile":
        return self

    def __exit__(self, exc_type, exc_val, exc_tb):
        self.close()

    def close(self):
        self._zip.close()
        if self._buf is not None:
            self._buf.close()

    def manifest(self) -> "Optional[Mapping[str, str]]":
        """
        Return the contents of the manifest of this DAR.
        """
        names = self._zip.namelist()
        if "META-INF/MANIFEST.MF" in names:
            manifest_bytes = self._zip.read("META-INF/MANIFEST.MF")
            manifest = {}
            for line in manifest_bytes.decode("utf-8").splitlines():
                name, _, value = line.partition(":")
                manifest[name] = value.strip()
            return manifest
        else:
            return None

    def sdk_version(self) -> "Optional[str]":
        """
        Return the SDK version used to compile this dar (if this information is available).
        """
        manifest = self.manifest()
        return manifest.get("Sdk-Version") if manifest is not None else None

    def archives(self) -> "Collection[Archive]":
        """
        Return :class:`Archive` instances from this :class:`DarFile`.

        :class:`CachedDarFile` is a better choice than `DarFile` if this method is frequently called
        on the same :class:`DarFile`, as package parsing is an expensive operation.
        """
        return [parse_archive(PackageRef(a.hash), a.payload) for a in self._pb_archives()]

    def package(self, package_id: "PackageRef") -> "Package":
        """
        Return the :class:`Package` corresponding to the specified :class:`PackageRef`.

        This function is somewhat inefficient as it must check every DALF for the specified package
        ID. The :method:`DarFile.archives` function should be used if it is known that all archives
        in a DAR are to be accessed, or use a :class:`CachedDarFile` instance if random access of
        packages by package ID are needed.
        """
        payload = self.package_bytes(package_id)
        return parse_archive(package_id, payload).package

    def package_bytes(self, package_id: "PackageRef") -> bytes:
        """
        Return bytes corresponding to the specified :class:`PackageRef`. If this DAR were to be
        uploaded to a ledger, these are the bytes that would be returned for the specified
        :class:`PackageRef`.

        Note that this NOT the same as simply returning a ``.dalf`` file within a DAR, because a
        ``.dalf`` contains an envelope in the form of ``ArchivePayload`` messages, and it is the
        _contents_ of this message that are persisted by Ledger API implementations.
        """
        for a in self._pb_archives():
            if a.hash == package_id:
                return a.payload

        # We do not raise PackageNotFoundError here (even though it seems like it would be a more
        # apt error) because PackageNotFoundError implies the operation is retryable
        raise Exception(f"package not found in a DAR: {package_id!r}")

    def package_ids(self) -> "AbstractSet[PackageRef]":
        """
        Return the set of package IDs from this DAR.
        """
        return frozenset(PackageRef(a.hash) for a in self._pb_archives())
<<<<<<< HEAD
=======

    async def get_package(self, package_id: "PackageRef") -> bytes:
        """
        Return bytes corresponding to the specified :class:`PackageRef`. If this DAR were to be
        uploaded to a ledger, these are the bytes that would be returned for the specified
        :class:`PackageRef`.

        This method is not actually async; it merely has an async signature to comply with the
        PackageLoader protocol.
        """
        return self.package_bytes(package_id)

    async def list_package_ids(self):
        """
        Return the set of package IDs from this DAR.

        This method is not actually async; it merely has an async signature to comply with the
        PackageLoader protocol.
        """
        return self.package_ids()
>>>>>>> 7f9453d1

    def _dalf_names(self) -> "Generator[PackageRef, None, None]":
        """
        Return a generator over the names of DALF files in this DarFile.
        """
        return (PackageRef(name) for name in self._zip.namelist() if name.endswith(".dalf"))

    def _pb_archives(self) -> "Generator[pb.Archive, None, None]":
        """
        Return a generator over :class:`pb.Archive` instances. Crucially, the Protobuf messages
        contain DAML-LF as a ``bytes`` field that has not yet been parsed.
        """
        for name in self._dalf_names():
            contents = self._zip.read(name)

            a = pb.Archive()
            a.ParseFromString(contents)
            yield a


class CachedDarFile:
    """
    A caching variation of :class:`DarFile`.

    :class:`CachedDarFile` tries to do disk operations only once, and hold onto their results in
    memory. This will generally improve performance at the expense of increased memory usage.
    """

    def __init__(self, dar: "Dar"):
        self._dar = dar
        from threading import Lock

        self._lock = Lock()
        self._archives = None  # type: Optional[Collection[Archive]]

    def archives(self) -> "Collection[Archive]":
        if self._archives is None:
            with self._lock:
                if self._archives is None:
                    with DarFile(self._dar) as dar:
                        self._archives = dar.archives()
        return self._archives

    def package(self, package_id: "PackageRef") -> "Package":
        # TODO: This import needs to be local as long as the dazl.util.dar module still exists
        #  to avoid import cycles. Move this to the top of the file when dazl.util.dar is removed.
        from .errors import PackageNotFoundError

        for archive in self.archives():
            if archive.hash == package_id:
                return archive.package

        raise PackageNotFoundError(package_id)

    def package_ids(self) -> "AbstractSet[PackageRef]":
        return frozenset([archive.hash for archive in self.archives()])


def get_dar_package_ids(dar: "Dar") -> "AbstractSet[PackageRef]":
    """
    Return the package IDs for a DAR.
    """
    with DarFile(dar) as dar_file:
        return dar_file.package_ids()<|MERGE_RESOLUTION|>--- conflicted
+++ resolved
@@ -136,8 +136,6 @@
         Return the set of package IDs from this DAR.
         """
         return frozenset(PackageRef(a.hash) for a in self._pb_archives())
-<<<<<<< HEAD
-=======
 
     async def get_package(self, package_id: "PackageRef") -> bytes:
         """
@@ -158,7 +156,6 @@
         PackageLoader protocol.
         """
         return self.package_ids()
->>>>>>> 7f9453d1
 
     def _dalf_names(self) -> "Generator[PackageRef, None, None]":
         """
