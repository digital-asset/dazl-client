# Copyright (c) 2017-2022 Digital Asset (Switzerland) GmbH and/or its affiliates. All rights reserved.
# SPDX-License-Identifier: Apache-2.0

import sys
from typing import List, Optional, Sequence

<<<<<<< HEAD
from . import daml_lf_1 as lf
from .._gen.com.daml.daml_lf_1_14 import daml_lf_1_pb2 as pblf
=======
from __future__ import annotations

from typing import Any, Dict, List as _List, Optional, Sequence
>>>>>>> fdeff4b8

if sys.version_info >= (3, 8):
    from typing import Literal
else:
    from typing_extensions import Literal

__all__ = ["ProtobufParser"]

# TODO: Figure out a way to define these literals in daml_lf_1_pb2.pyi where they belong
# fmt: off
PrimCon = Literal[0, 1, 2]
PrimType = Literal[0, 1, 2, 3, 5, 6, 8, 9, 10, 11, 12, 13, 14, 15, 16, 17, 18, 19, 20, 21, 22, 23]
PrimLit_RoundingMode = Literal[0, 1, 2, 3, 4, 5, 6, 7]
BuiltinFunction = Literal[0, 1, 2, 3, 6, 107, 108, 109, 110, 111, 121, 122, 7, 8, 9, 10, 11, 12, 20, 21, 96, 97, 98, 99, 100, 101, 124, 125, 126, 127, 128, 129, 130, 23, 24, 25, 147, 33, 34, 112, 36, 37, 67, 89, 39, 40, 113, 42, 43, 68, 90, 45, 46, 114, 48, 49, 69, 91, 51, 52, 115, 54, 55, 70, 92, 57, 58, 116, 60, 61, 71, 63, 94, 95, 103, 104, 117, 136, 93, 72, 73, 74, 75, 76, 77, 118, 119, 78, 79, 80, 120, 81, 82, 83, 84, 85, 86, 87, 123, 131, 132, 133, 134, 135, 88, 102, 105, 106, 137, 138, 139, 140, 141, 142, 143, 144, 145, 146]

# fmt: on


# noinspection PyPep8Naming,PyMethodMayBeStatic
class ProtobufParser:
    def __init__(self, current_package: lf.PackageRef) -> None:
        self.current_package = current_package
        self.current_module = None  # type: Optional[lf.ModuleRef]
        self.interned_strings = []  # type: List[str]
        self.interned_dotted_names = []  # type: List[Sequence[str]]
        self.interned_types = []  # type: List[lf.Type]

    # noinspection PyUnusedLocal
    def parse_Unit(self, pb: pblf.Unit) -> lf.Unit:
        return lf.UNIT

    def parse_ModuleRef(self, pb: pblf.ModuleRef) -> Optional[lf.ModuleRef]:
        sum_name = pb.package_ref.WhichOneof("Sum")
        if sum_name is None:
            return None

        module_name = self._resolve_dotted_name(pb.module_name_dname, pb.module_name_interned_dname)
        if sum_name == "self":
            return lf.ModuleRef(self.current_package, module_name)
        elif sum_name == "package_id_str":
            return lf.ModuleRef(lf.PackageRef(pb.package_ref.package_id_str), module_name)
        elif sum_name == "package_id_interned_str":
            return lf.ModuleRef(
                lf.PackageRef(self.interned_strings[pb.package_ref.package_id_interned_str]),
                module_name,
            )
        else:
            raise ValueError(f"unknown sum type value: {sum_name!r}")

    def parse_TypeConName(self, pb: pblf.TypeConName) -> lf.TypeConName:
        module_ref = self.parse_ModuleRef(pb.module)
        if module_ref is None:
            raise ValueError("missing a valid ModuleRef in a TypeConName definition")
        return lf.TypeConName(
            module_ref,
            self._resolve_dotted_name(pb.name_dname, pb.name_interned_dname).segments,
        )

    def parse_TypeSynName(self, pb: pblf.TypeSynName) -> lf.TypeSynName:
        module_ref = self.parse_ModuleRef(pb.module)
        if module_ref is None:
            raise ValueError("missing a valid ModuleRef in a TypeSynName definition")
        return lf.TypeSynName(
            module_ref,
            self._resolve_dotted_name(pb.name_dname, pb.name_interned_dname).segments,
        )

    def parse_DottedName(self, pb: pblf.DottedName) -> lf.DottedName:
        return lf.DottedName(segments=self._resolve_string_seq(pb.segments, None))

    def parse_ValName(self, pb: pblf.ValName) -> lf.ValName:
        module_ref = self.parse_ModuleRef(pb.module)
        if module_ref is None:
            raise ValueError("missing a valid ModuleRef in a ValName definition")
        return lf.ValName(
            module_ref,
            self._resolve_string_seq(pb.name_dname, pb.name_interned_dname),
        )

    def parse_FieldWithType(self, pb: pblf.FieldWithType) -> lf.FieldWithType:
        """A field definition in a record or a variant associated with a type."""
        return lf.FieldWithType(
            self._resolve_string(pb.field_str, pb.field_interned_str), self.parse_Type(pb.type)
        )

    def parse_VarWithType(self, pb: pblf.VarWithType) -> lf.VarWithType:
        """Binder associated with a type."""
        return lf.VarWithType(
            self._resolve_string(pb.var_str, pb.var_interned_str), self.parse_Type(pb.type)
        )

    def parse_TypeVarWithKind(self, pb: pblf.TypeVarWithKind) -> lf.TypeVarWithKind:
        return lf.TypeVarWithKind(
            self._resolve_string(pb.var_str, pb.var_interned_str), self.parse_Kind(pb.kind)
        )

    def parse_FieldWithExpr(self, pb: pblf.FieldWithExpr) -> lf.FieldWithExpr:
        return lf.FieldWithExpr(
            self._resolve_string(pb.field_str, pb.field_interned_str), self.parse_Expr(pb.expr)
        )

    def parse_Binding(self, pb: pblf.Binding) -> lf.Binding:
        return lf.Binding(self.parse_VarWithType(pb.binder), self.parse_Expr(pb.bound))

    def parse_Kind(self, pb: pblf.Kind) -> lf.Kind:
        sum_name = pb.WhichOneof("Sum")
        if sum_name == "star":
            return lf.Kind(star=self.parse_Unit(pb.star))
        elif sum_name == "arrow":
            return lf.Kind(arrow=self.parse_Kind_Arrow(pb.arrow))
        elif sum_name == "nat":
            return lf.Kind(nat=self.parse_Unit(pb.nat))
        else:
            raise ValueError(f"unknown sum type value: {sum_name!r}")

    def parse_Kind_Arrow(self, pb: pblf.Kind.Arrow) -> lf.Kind.Arrow:
        return lf.Kind.Arrow(
            tuple(self.parse_Kind(param) for param in pb.params), self.parse_Kind(pb.result)
        )

    def parse_PrimType(self, pb: PrimType) -> lf.PrimType:
        return lf.PrimType(pb)

    def parse_Type(self, pb: pblf.Type) -> lf.Type:
        sum_name = pb.WhichOneof("Sum")
        if sum_name == "var":
            return self.parse_Type_Var(pb.var)
        elif sum_name == "con":
            return self.parse_Type_Con(pb.con)
        elif sum_name == "prim":
            return lf.Type(prim=self.parse_Type_Prim(pb.prim))
        elif sum_name == "fun":
            return self.parse_Type_Fun(pb.fun)
        elif sum_name == "forall":
            return lf.Type(forall=self.parse_Type_Forall(pb.forall))
        elif sum_name == "struct":
            return lf.Type(struct=self.parse_Type_Struct(pb.struct))
        elif sum_name == "nat":
            return lf.Type(nat=pb.nat)
        elif sum_name == "syn":
            return lf.Type(syn=self.parse_Type_Syn(pb.syn))
        elif sum_name == "interned":
            return self.interned_types[pb.interned]
        else:
            raise ValueError(f"unknown sum type value: {sum_name!r}")

    def parse_Type_Var(self, pb: pblf.Type.Var) -> lf.Type:
        return lf.Type(
            var=lf.Type.Var(
                self._resolve_string(pb.var_str, pb.var_interned_str),
                tuple(self.parse_Type(arg) for arg in pb.args),
            )
        )

    def parse_Type_Con(self, pb: pblf.Type.Con) -> lf.Type:
        """
        Create a :class:`Type` instance (but may produce something slightly different than the AST
        due to ``Map``/``Optional`` type rewriting).
        """
        tycon = self.parse_TypeConName(pb.tycon)
        args = tuple(self.parse_Type(arg) for arg in pb.args)
        return lf.Type(con=lf.Type.Con(tycon, args))

    def parse_Type_Prim(self, pb: pblf.Type.Prim) -> lf.Type.Prim:
        return lf.Type.Prim(
            self.parse_PrimType(pb.prim), tuple(self.parse_Type(arg) for arg in pb.args)
        )

    def parse_Type_Fun(self, pb: pblf.Type.Fun) -> lf.Type:
        """``fun`` has been deprecated and this code path is now replaced with PrimType.ARROW"""
        last_type = self.parse_Type(pb.result)
        for param in reversed(pb.params):
            last_type = lf.Type(
                prim=lf.Type.Prim(lf.PrimType.ARROW, (self.parse_Type(param), last_type))
            )
        return last_type

    def parse_Type_Forall(self, pb: pblf.Type.Forall) -> lf.Type.Forall:
        return lf.Type.Forall(
            tuple(self.parse_TypeVarWithKind(var) for var in pb.vars), self.parse_Type(pb.body)
        )

    def parse_Type_Struct(self, pb: pblf.Type.Struct) -> lf.Type.Struct:
        return lf.Type.Struct(tuple(self.parse_FieldWithType(field) for field in pb.fields))

    def parse_Type_Syn(self, pb: pblf.Type.Syn) -> lf.Type.Syn:
        return lf.Type.Syn(
            tysyn=self.parse_TypeSynName(pb.tysyn),
            args=tuple(self.parse_Type(arg) for arg in pb.args),
        )

    def parse_PrimCon(self, pb: PrimCon) -> lf.PrimCon:
        if pb == 0:
            return lf.PrimCon.CON_UNIT
        elif pb == 1:
            return lf.PrimCon.CON_FALSE
        elif pb == 2:
            return lf.PrimCon.CON_TRUE
        else:
            raise ValueError(f"unknown enum value: {pb!r}")

    def parse_BuiltinFunction(self, pb: BuiltinFunction) -> lf.BuiltinFunction:
        return lf.BuiltinFunction(pb)

    def parse_PrimLit(self, pb: pblf.PrimLit) -> lf.PrimLit:
        sum_name = pb.WhichOneof("Sum")
        if sum_name == "int64":
            return lf.PrimLit(int64=pb.int64)
        elif sum_name == "decimal_str":
            return lf.PrimLit(decimal=pb.decimal_str)
        elif sum_name == "numeric_interned_str":
            return lf.PrimLit(numeric=self.interned_strings[pb.numeric_interned_str])
        elif sum_name == "text_str":
            return lf.PrimLit(text=pb.text_str)
        elif sum_name == "text_interned_str":
            return lf.PrimLit(text=self.interned_strings[pb.text_interned_str])
        elif sum_name == "timestamp":
            return lf.PrimLit(timestamp=pb.timestamp)
        elif sum_name == "party_str":
            return lf.PrimLit(party=pb.party_str)
        elif sum_name == "party_interned_str":
            return lf.PrimLit(party=self.interned_strings[pb.party_interned_str])
        elif sum_name == "date":
            return lf.PrimLit(date=pb.date)
        elif sum_name == "rounding_mode":
            return lf.PrimLit(rounding_mode=self.parse_PrimLit_RoundingMode(pb.rounding_mode))
        else:
            raise ValueError(f"unknown Sum value: {pb!r}")

    def parse_PrimLit_RoundingMode(self, pb: PrimLit_RoundingMode) -> lf.PrimLit.RoundingMode:
        return lf.PrimLit.RoundingMode(pb)

    def parse_Expr(self, pb: pblf.Expr) -> lf.Expr:
        location = self.parse_Location(pb.location) if pb.HasField("location") else None

        sum_name = pb.WhichOneof("Sum")
        if sum_name == "var_str":
            return lf.Expr(var=pb.var_str, location=location)
        elif sum_name == "var_interned_str":
            return lf.Expr(var=self.interned_strings[pb.var_interned_str], location=location)
        elif sum_name == "val":
            return lf.Expr(val=self.parse_ValName(pb.val), location=location)
        elif sum_name == "builtin":
            return lf.Expr(builtin=self.parse_BuiltinFunction(pb.builtin), location=location)
        elif sum_name == "prim_con":
            return lf.Expr(prim_con=self.parse_PrimCon(pb.prim_con), location=location)
        elif sum_name == "prim_lit":
            return lf.Expr(prim_lit=self.parse_PrimLit(pb.prim_lit), location=location)
        elif sum_name == "rec_con":
            return lf.Expr(rec_con=self.parse_Expr_RecCon(pb.rec_con), location=location)
        elif sum_name == "rec_proj":
            return lf.Expr(rec_proj=self.parse_Expr_RecProj(pb.rec_proj), location=location)
        elif sum_name == "rec_upd":
            return lf.Expr(rec_upd=self.parse_Expr_RecUpd(pb.rec_upd), location=location)
        elif sum_name == "variant_con":
            return lf.Expr(
                variant_con=self.parse_Expr_VariantCon(pb.variant_con), location=location
            )
        elif sum_name == "enum_con":
            return lf.Expr(enum_con=self.parse_Expr_EnumCon(pb.enum_con), location=location)
        elif sum_name == "struct_con":
            return lf.Expr(struct_con=self.parse_Expr_StructCon(pb.struct_con), location=location)
        elif sum_name == "struct_proj":
            return lf.Expr(
                struct_proj=self.parse_Expr_StructProj(pb.struct_proj), location=location
            )
        elif sum_name == "struct_upd":
            return lf.Expr(struct_upd=self.parse_Expr_StructUpd(pb.struct_upd), location=location)
        elif sum_name == "app":
            return lf.Expr(app=self.parse_Expr_App(pb.app), location=location)
        elif sum_name == "ty_app":
            return lf.Expr(ty_app=self.parse_Expr_TyApp(pb.ty_app), location=location)
        elif sum_name == "abs":
            return lf.Expr(abs=self.parse_Expr_Abs(pb.abs), location=location)
        elif sum_name == "ty_abs":
            return lf.Expr(ty_abs=self.parse_Expr_TyAbs(pb.ty_abs), location=location)
        elif sum_name == "case":
            return lf.Expr(case=self.parse_Case(pb.case), location=location)
        elif sum_name == "let":
            return lf.Expr(let=self.parse_Block(pb.let), location=location)
        elif sum_name == "nil":
            return lf.Expr(nil=self.parse_Expr_Nil(pb.nil), location=location)
        elif sum_name == "cons":
            return lf.Expr(cons=self.parse_Expr_Cons(pb.cons), location=location)
        elif sum_name == "update":
            return lf.Expr(update=self.parse_Update(pb.update), location=location)
        elif sum_name == "scenario":
            return lf.Expr(scenario=self.parse_Scenario(pb.scenario), location=location)
        elif sum_name == "optional_none":
            return lf.Expr(
                optional_none=self.parse_Expr_OptionalNone(pb.optional_none), location=location
            )
        elif sum_name == "optional_some":
            return lf.Expr(
                optional_some=self.parse_Expr_OptionalSome(pb.optional_some), location=location
            )
        elif sum_name == "to_any":
            return lf.Expr(to_any=self.parse_Expr_ToAny(pb.to_any), location=location)
        elif sum_name == "from_any":
            return lf.Expr(from_any=self.parse_Expr_FromAny(pb.from_any), location=location)
        elif sum_name == "type_rep":
            return lf.Expr(type_rep=self.parse_Type(pb.type_rep), location=location)
        elif sum_name == "to_any_exception":
            return lf.Expr(
                to_any_exception=self.parse_Expr_ToAnyException(pb.to_any_exception),
                location=location,
            )
        elif sum_name == "from_any_exception":
            return lf.Expr(
                from_any_exception=self.parse_Expr_FromAnyException(pb.from_any_exception),
                location=location,
            )
        elif sum_name == "throw":
            return lf.Expr(throw=self.parse_Expr_Throw(pb.throw), location=location)
        elif sum_name == "experimental":
            return lf.Expr(
                experimental=self.parse_Expr_Experimental(pb.experimental), location=location
            )
        else:
            raise ValueError(f"Unknown type of Expr: {sum_name!r}")

    def parse_Expr_RecCon(self, pb: pblf.Expr.RecCon) -> lf.Expr.RecCon:
        return lf.Expr.RecCon(
            self.parse_Type_Con(pb.tycon).con,
            tuple(self.parse_FieldWithExpr(field) for field in pb.fields),
        )  # length > 0

    def parse_Expr_RecProj(self, pb: pblf.Expr.RecProj) -> lf.Expr.RecProj:
        return lf.Expr.RecProj(
            self.parse_Type_Con(pb.tycon).con,  # Always fully applied
            self._resolve_string(pb.field_str, pb.field_interned_str),
            self.parse_Expr(pb.record),
        )

    def parse_Expr_RecUpd(self, pb: pblf.Expr.RecUpd) -> lf.Expr.RecUpd:
        """Set ``field`` in ``record`` to ``update``."""
        return lf.Expr.RecUpd(
            self.parse_Type_Con(pb.tycon).con,
            self._resolve_string(pb.field_str, pb.field_interned_str),
            self.parse_Expr(pb.record),
            self.parse_Expr(pb.update),
        )

    def parse_Expr_VariantCon(self, pb: pblf.Expr.VariantCon) -> lf.Expr.VariantCon:
        return lf.Expr.VariantCon(
            self.parse_Type_Con(pb.tycon).con,  # Always fully applied
            self._resolve_string(pb.variant_con_str, pb.variant_con_interned_str),
            self.parse_Expr(pb.variant_arg),
        )

    def parse_Expr_StructCon(self, pb: pblf.Expr.StructCon) -> lf.Expr.StructCon:
        return lf.Expr.StructCon(
            tuple(self.parse_FieldWithExpr(field) for field in pb.fields)
        )  # length > 0

    def parse_Expr_EnumCon(self, pb: pblf.Expr.EnumCon) -> lf.Expr.EnumCon:
        return lf.Expr.EnumCon(
            self.parse_TypeConName(pb.tycon),
            self._resolve_string(pb.enum_con_str, pb.enum_con_interned_str),
        )

    def parse_Expr_StructProj(self, pb: pblf.Expr.StructProj) -> lf.Expr.StructProj:
        return lf.Expr.StructProj(
            self._resolve_string(pb.field_str, pb.field_interned_str), self.parse_Expr(pb.struct)
        )

    def parse_Expr_StructUpd(self, pb: pblf.Expr.StructUpd) -> lf.Expr.StructUpd:
        """Set ``field`` in ``tuple`` to ``update``."""
        return lf.Expr.StructUpd(
            self._resolve_string(pb.field_str, pb.field_interned_str),
            self.parse_Expr(pb.struct),
            self.parse_Expr(pb.update),
        )

    def parse_Expr_App(self, pb: pblf.Expr.App) -> lf.Expr.App:
        return lf.Expr.App(
            self.parse_Expr(pb.fun), tuple(self.parse_Expr(arg) for arg in pb.args)
        )  # length > 0

    def parse_Expr_TyApp(self, pb: pblf.Expr.TyApp) -> lf.Expr.TyApp:
        return lf.Expr.TyApp(
            self.parse_Expr(pb.expr), tuple(self.parse_Type(type) for type in pb.types)
        )  # length > 0

    def parse_Expr_Abs(self, pb: pblf.Expr.Abs) -> lf.Expr.Abs:
        return lf.Expr.Abs(
            tuple(self.parse_VarWithType(param) for param in pb.param),  # length > 0
            self.parse_Expr(pb.body),
        )

    def parse_Expr_TyAbs(self, pb: pblf.Expr.TyAbs) -> lf.Expr.TyAbs:
        return lf.Expr.TyAbs(
            tuple(self.parse_TypeVarWithKind(param) for param in pb.param),  # length > 0
            self.parse_Expr(pb.body),
        )

    def parse_Expr_Nil(self, pb: pblf.Expr.Nil) -> lf.Expr.Nil:
        return lf.Expr.Nil(self.parse_Type(pb.type))

    def parse_Expr_Cons(self, pb: pblf.Expr.Cons) -> lf.Expr.Cons:
        return lf.Expr.Cons(
            self.parse_Type(pb.type),
            tuple(self.parse_Expr(front) for front in pb.front),  # length > 0
            self.parse_Expr(pb.tail),
        )

    def parse_Expr_OptionalNone(self, pb: pblf.Expr.OptionalNone) -> lf.Expr.OptionalNone:
        return lf.Expr.OptionalNone(self.parse_Type(pb.type))

    def parse_Expr_OptionalSome(self, pb: pblf.Expr.OptionalSome) -> lf.Expr.OptionalSome:
        return lf.Expr.OptionalSome(self.parse_Type(pb.type), self.parse_Expr(pb.body))

    def parse_Expr_ToAny(self, pb: pblf.Expr.ToAny) -> lf.Expr.ToAny:
        return lf.Expr.ToAny(self.parse_Type(pb.type), self.parse_Expr(pb.expr))

    def parse_Expr_FromAny(self, pb: pblf.Expr.FromAny) -> lf.Expr.FromAny:
        return lf.Expr.FromAny(self.parse_Type(pb.type), self.parse_Expr(pb.expr))

    def parse_Expr_ToAnyException(self, pb: pblf.Expr.ToAnyException) -> lf.Expr.ToAnyException:
        return lf.Expr.ToAnyException(self.parse_Type(pb.type), self.parse_Expr(pb.expr))

    def parse_Expr_FromAnyException(
        self, pb: pblf.Expr.FromAnyException
    ) -> lf.Expr.FromAnyException:
        return lf.Expr.FromAnyException(self.parse_Type(pb.type), self.parse_Expr(pb.expr))

    def parse_Expr_Throw(self, pb: pblf.Expr.Throw) -> lf.Expr.Throw:
        return lf.Expr.Throw(
            return_type=self.parse_Type(pb.return_type),
            exception_type=self.parse_Type(pb.exception_type),
            exception_expr=self.parse_Expr(pb.exception_expr),
        )

    def parse_Expr_Experimental(self, pb: pblf.Expr.Experimental) -> lf.Expr.Experimental:
        return lf.Expr.Experimental(name=pb.name, type=self.parse_Type(pb.type))

    def parse_CaseAlt(self, pb: pblf.CaseAlt) -> lf.CaseAlt:
        body = self.parse_Expr(pb.body)
        sum_name = pb.WhichOneof("Sum")
        if sum_name == "default":
            return lf.CaseAlt(default=self.parse_Unit(pb.default), body=body)
        elif sum_name == "variant":
            return lf.CaseAlt(variant=self.parse_CaseAlt_Variant(pb.variant), body=body)
        elif sum_name == "prim_con":
            return lf.CaseAlt(prim_con=self.parse_PrimCon(pb.prim_con), body=body)
        elif sum_name == "nil":
            return lf.CaseAlt(nil=self.parse_Unit(pb.nil), body=body)
        elif sum_name == "cons":
            return lf.CaseAlt(cons=self.parse_CaseAlt_Cons(pb.cons), body=body)
        elif sum_name == "optional_none":
            return lf.CaseAlt(optional_none=self.parse_Unit(pb.optional_none), body=body)
        elif sum_name == "optional_some":
            return lf.CaseAlt(
                optional_some=self.parse_CaseAlt_OptionalSome(pb.optional_some), body=body
            )
        elif sum_name == "enum":
            return lf.CaseAlt(enum=self.parse_CaseAlt_Enum(pb.enum), body=body)
        else:
            raise ValueError(f"unknown Sum value: {sum_name!r}")

    def parse_CaseAlt_Variant(self, pb: pblf.CaseAlt.Variant) -> lf.CaseAlt.Variant:
        return lf.CaseAlt.Variant(
            self.parse_TypeConName(pb.con),
            self._resolve_string(pb.variant_str, pb.variant_interned_str),
            self._resolve_string(pb.binder_str, pb.binder_interned_str),
        )

    def parse_CaseAlt_Enum(self, pb: pblf.CaseAlt.Enum) -> lf.CaseAlt.Enum:
        return lf.CaseAlt.Enum(
            self.parse_TypeConName(pb.con),
            self._resolve_string(pb.constructor_str, pb.constructor_interned_str),
        )

    def parse_CaseAlt_Cons(self, pb: pblf.CaseAlt.Cons) -> lf.CaseAlt.Cons:
        return lf.CaseAlt.Cons(
            self._resolve_string(pb.var_head_str, pb.var_head_interned_str),
            self._resolve_string(pb.var_tail_str, pb.var_tail_interned_str),
        )

    def parse_CaseAlt_OptionalSome(self, pb: pblf.CaseAlt.OptionalSome) -> lf.CaseAlt.OptionalSome:
        return lf.CaseAlt.OptionalSome(
            self._resolve_string(pb.var_body_str, pb.var_body_interned_str)
        )

    def parse_Case(self, pb: pblf.Case) -> lf.Case:
        return lf.Case(self.parse_Expr(pb.scrut), tuple(self.parse_CaseAlt(alt) for alt in pb.alts))

    def parse_Block(self, pb: pblf.Block) -> lf.Block:
        return lf.Block(
            tuple(self.parse_Binding(binding) for binding in pb.bindings), self.parse_Expr(pb.body)
        )

    def parse_Pure(self, pb: pblf.Pure) -> lf.Pure:
        return lf.Pure(type=self.parse_Type(pb.type), expr=self.parse_Expr(pb.expr))

    def parse_Update(self, pb: pblf.Update) -> lf.Update:
        sum_name = pb.WhichOneof("Sum")
        if sum_name == "pure":
            return lf.Update(pure=self.parse_Pure(pb.pure))
        elif sum_name == "block":
            return lf.Update(block=self.parse_Block(pb.block))
        elif sum_name == "create":
            return lf.Update(create=self.parse_Update_Create(pb.create))
        elif sum_name == "exercise":
            return lf.Update(exercise=self.parse_Update_Exercise(pb.exercise))
        elif sum_name == "exercise_by_key":
            return lf.Update(exercise_by_key=self.parse_Update_ExerciseByKey(pb.exercise_by_key))
        elif sum_name == "fetch":
            return lf.Update(fetch=self.parse_Update_Fetch(pb.fetch))
        elif sum_name == "get_time":
            return lf.Update(get_time=self.parse_Unit(pb.get_time))
        elif sum_name == "lookup_by_key":
            return lf.Update(lookup_by_key=self.parse_Update_RetrieveByKey(pb.lookup_by_key))
        elif sum_name == "fetch_by_key":
            return lf.Update(fetch_by_key=self.parse_Update_RetrieveByKey(pb.fetch_by_key))
        elif sum_name == "embed_expr":
            return lf.Update(embed_expr=self.parse_Update_EmbedExpr(pb.embed_expr))
        elif sum_name == "try_catch":
            return lf.Update(try_catch=self.parse_Update_TryCatch(pb.try_catch))
        else:
            raise ValueError(f"unknown Sum value: {sum_name!r}")

    def parse_Update_Create(self, pb: pblf.Update.Create) -> lf.Update.Create:
        return lf.Update.Create(
            template=self.parse_TypeConName(pb.template), expr=self.parse_Expr(pb.expr)
        )

    def parse_Update_Exercise(self, pb: pblf.Update.Exercise) -> lf.Update.Exercise:
        return lf.Update.Exercise(
            template=self.parse_TypeConName(pb.template),
            choice=self._resolve_string(pb.choice_str, pb.choice_interned_str),
            cid=self.parse_Expr(pb.cid),
            arg=self.parse_Expr(pb.arg),
        )

    def parse_Update_ExerciseByKey(self, pb: pblf.Update.ExerciseByKey) -> lf.Update.ExerciseByKey:
        return lf.Update.ExerciseByKey(
            template=self.parse_TypeConName(pb.template),
            choice=self.interned_strings[pb.choice_interned_str],
            key=self.parse_Expr(pb.key),
            arg=self.parse_Expr(pb.arg),
        )

    def parse_Update_Fetch(self, pb: pblf.Update.Fetch) -> lf.Update.Fetch:
        return lf.Update.Fetch(
            template=self.parse_TypeConName(pb.template), cid=self.parse_Expr(pb.cid)
        )

    def parse_Update_EmbedExpr(self, pb: pblf.Update.EmbedExpr) -> lf.Update.EmbedExpr:
        return lf.Update.EmbedExpr(type=self.parse_Type(pb.type), body=self.parse_Expr(pb.body))

    def parse_Update_RetrieveByKey(self, pb: pblf.Update.RetrieveByKey) -> lf.Update.RetrieveByKey:
        return lf.Update.RetrieveByKey(
            template=self.parse_TypeConName(pb.template), key=self.parse_Expr(pb.key)
        )

    def parse_Update_TryCatch(self, pb: pblf.Update.TryCatch) -> lf.Update.TryCatch:
        return lf.Update.TryCatch(
            return_type=self.parse_Type(pb.return_type),
            try_expr=self.parse_Expr(pb.try_expr),
            var=self.interned_strings[pb.var_interned_str],
            catch_expr=self.parse_Expr(pb.catch_expr),
        )

    def parse_Scenario(self, pb: pblf.Scenario) -> lf.Scenario:
        sum_name = pb.WhichOneof("Sum")
        if sum_name == "pure":
            return lf.Scenario(pure=self.parse_Pure(pb.pure))
        elif sum_name == "block":
            return lf.Scenario(block=self.parse_Block(pb.block))
        elif sum_name == "commit":
            return lf.Scenario(commit=self.parse_Scenario_Commit(pb.commit))
        elif sum_name == "mustFailAt":
            return lf.Scenario(must_fail_at=self.parse_Scenario_Commit(pb.mustFailAt))
        elif sum_name == "pass":
            return lf.Scenario(pass_=self.parse_Expr(getattr(pb, "pass")))
        elif sum_name == "get_time":
            return lf.Scenario(get_time=self.parse_Unit(pb.get_time))
        elif sum_name == "get_party":
            return lf.Scenario(get_party=self.parse_Expr(pb.get_party))
        elif sum_name == "embed_expr":
            return lf.Scenario(embed_expr=self.parse_Scenario_EmbedExpr(pb.embed_expr))
        else:
            raise ValueError("unknown Sum value")

    def parse_Scenario_Commit(self, pb: pblf.Scenario.Commit) -> lf.Scenario.Commit:
        return lf.Scenario.Commit(
            party=self.parse_Expr(pb.party),
            expr=self.parse_Expr(pb.expr),
            ret_type=self.parse_Type(pb.ret_type),
        )

    def parse_Scenario_EmbedExpr(self, pb: pblf.Scenario.EmbedExpr) -> lf.Scenario.EmbedExpr:
        return lf.Scenario.EmbedExpr(type=self.parse_Type(pb.type), body=self.parse_Expr(pb.body))

    def parse_Location(self, pb: pblf.Location) -> lf.Location:
        module_ref = self.parse_ModuleRef(pb.module)
        if module_ref is None:
            module_ref = self.current_module
        if module_ref is None:
            # This is probably a programming mistake, since nowhere in the Daml-LF protobuf does
            # a Location occur outside of a Module
            raise ValueError(
                "cannot parse a Location object without a ModuleRef outside of a Module"
            )

        return lf.Location(module_ref, self.parse_Location_Range(pb.range))

    def parse_Location_Range(self, pb: pblf.Location.Range) -> lf.Location.Range:
        return lf.Location.Range(pb.start_line, pb.start_col, pb.end_line, pb.end_col)

    def parse_TemplateChoice(self, pb: pblf.TemplateChoice) -> lf.TemplateChoice:
        return lf.TemplateChoice(
            name=self._resolve_string(pb.name_str, pb.name_interned_str),
            consuming=pb.consuming,
            controllers=self.parse_Expr(pb.controllers),
            observers=self.parse_Expr(pb.observers) if pb.HasField("observers") else None,
            arg_binder=self.parse_VarWithType(pb.arg_binder),
            ret_type=self.parse_Type(pb.ret_type),
            update=self.parse_Expr(pb.update),
            self_binder=self._resolve_string(pb.self_binder_str, pb.self_binder_interned_str),
            location=self.parse_Location(pb.location),
        )

    def parse_KeyExpr(self, pb: pblf.KeyExpr) -> lf.KeyExpr:
        if pb.HasField("projections"):
            return lf.KeyExpr(projections=self.parse_KeyExpr_Projections(pb.projections))
        elif pb.HasField("record"):
            return lf.KeyExpr(record=self.parse_KeyExpr_Record(pb.record))
        else:
            raise ValueError(f"unknown KeyExpr {pb}")

    def parse_KeyExpr_Projection(self, pb: pblf.KeyExpr.Projection) -> lf.KeyExpr.Projection:
        return lf.KeyExpr.Projection(
            tycon=self.parse_Type_Con(pb.tycon).con,
            field=self._resolve_string(pb.field_str, pb.field_interned_str),
        )

    def parse_KeyExpr_Projections(self, pb: pblf.KeyExpr.Projections) -> lf.KeyExpr.Projections:
        return lf.KeyExpr.Projections(
            projections=[self.parse_KeyExpr_Projection(p) for p in pb.projections]
        )

    def parse_KeyExpr_RecordField(self, pb: pblf.KeyExpr.RecordField) -> lf.KeyExpr.RecordField:
        return lf.KeyExpr.RecordField(
            field=self._resolve_string(pb.field_str, pb.field_interned_str),
            expr=self.parse_KeyExpr(pb.expr),
        )

    def parse_KeyExpr_Record(self, pb: pblf.KeyExpr.Record) -> lf.KeyExpr.Record:
        return lf.KeyExpr.Record(
            tycon=self.parse_Type_Con(pb.tycon).con,
            fields=[self.parse_KeyExpr_RecordField(p) for p in pb.fields],
        )

    def parse_DefTemplate(self, pb: pblf.DefTemplate) -> lf.DefTemplate:
        return lf.DefTemplate(
            tycon=self._resolve_dotted_name(pb.tycon_dname, pb.tycon_interned_dname),
            param=self._resolve_string(pb.param_str, pb.param_interned_str),
            precond=self.parse_Expr(pb.precond),
            signatories=self.parse_Expr(pb.signatories),
            agreement=self.parse_Expr(pb.agreement),
            choices=tuple(self.parse_TemplateChoice(choice) for choice in pb.choices),
            observers=self.parse_Expr(pb.observers),
            location=self.parse_Location(pb.location),
            key=self.parse_DefTemplate_DefKey(pb.key) if pb.HasField("key") else None,
        )

    def parse_DefTemplate_DefKey(self, pb: pblf.DefTemplate.DefKey) -> lf.DefTemplate.DefKey:
        kwargs = dict(type=self.parse_Type(pb.type), maintainers=self.parse_Expr(pb.maintainers))
        key_expr_name = pb.WhichOneof("key_expr")
        if key_expr_name == "key":
            kwargs["key"] = self.parse_KeyExpr(pb.key)
        elif key_expr_name == "complex_key":
            kwargs["complex_key"] = self.parse_Expr(pb.complex_key)
        return lf.DefTemplate.DefKey(**kwargs)

    def parse_DefDataType(self, pb: pblf.DefDataType) -> lf.DefDataType:
        name = self._resolve_dotted_name(pb.name_dname, pb.name_interned_dname)
        params = tuple(self.parse_TypeVarWithKind(param) for param in pb.params)
        serializable = pb.serializable
        location = self.parse_Location(pb.location)

        DataCons_name = pb.WhichOneof("DataCons")
        if DataCons_name == "record":
            return lf.DefDataType(
                name=name,
                params=params,
                serializable=serializable,
                location=location,
                record=self.parse_DefDataType_Fields(pb.record),
            )
        elif DataCons_name == "variant":
            return lf.DefDataType(
                name=name,
                params=params,
                serializable=serializable,
                location=location,
                variant=self.parse_DefDataType_Fields(pb.variant),
            )
        elif DataCons_name == "enum":
            return lf.DefDataType(
                name=name,
                params=params,
                serializable=serializable,
                location=location,
                enum=self.parse_DefDataType_EnumConstructors(pb.enum),
            )
        else:
            raise ValueError(f"unknown DataCons value: {DataCons_name!r}")

    def parse_DefDataType_Fields(self, pb: pblf.DefDataType.Fields) -> lf.DefDataType.Fields:
        return lf.DefDataType.Fields(
            fields=tuple(self.parse_FieldWithType(field) for field in pb.fields)
        )

    def parse_DefDataType_EnumConstructors(
        self, pb: pblf.DefDataType.EnumConstructors
    ) -> lf.DefDataType.EnumConstructors:
        ctors_1 = tuple(pb.constructors_str)
        ctors_2 = tuple(self.interned_strings[idx] for idx in pb.constructors_interned_str)
        return lf.DefDataType.EnumConstructors(constructors=ctors_1 + ctors_2)

    def parse_DefTypeSyn(self, pb: pblf.DefTypeSyn) -> lf.DefTypeSyn:
        return lf.DefTypeSyn(
            name=self._resolve_dotted_name(pb.name_dname, pb.name_interned_dname),
            params=tuple(self.parse_TypeVarWithKind(param) for param in pb.params),
            type=self.parse_Type(pb.type),
            location=self.parse_Location(pb.location),
        )

    def parse_DefValue(self, pb: pblf.DefValue) -> lf.DefValue:
        return lf.DefValue(
            name_with_type=self.parse_DefValue_NameWithType(pb.name_with_type),
            expr=lambda: self.parse_Expr(pb.expr),
            no_party_literals=pb.no_party_literals,
            is_test=pb.is_test,
            location=self.parse_Location(pb.location),
        )

    def parse_DefValue_NameWithType(
        self, pb: pblf.DefValue.NameWithType
    ) -> lf.DefValue.NameWithType:
        return lf.DefValue.NameWithType(
            name=self._resolve_string_seq(pb.name_dname, pb.name_interned_dname),
            type=self.parse_Type(pb.type),
        )

    def parse_FeatureFlags(self, pb: pblf.FeatureFlags) -> lf.FeatureFlags:
        return lf.FeatureFlags(
            forbid_party_literals=pb.forbidPartyLiterals,
            dont_divulge_contract_ids_in_create_arguments=pb.dontDivulgeContractIdsInCreateArguments,
            dont_disclose_nonconsuming_choices_to_observers=pb.dontDiscloseNonConsumingChoicesToObservers,
        )

    def parse_Module(self, pb: pblf.Module) -> lf.Module:
        name = self._resolve_dotted_name(pb.name_dname, pb.name_interned_dname)
        self.current_module = lf.ModuleRef(self.current_package, name)
        child_parser = self._copy()
        try:
            module = lf.Module(
                name=name,
                flags=child_parser.parse_FeatureFlags(pb.flags),
                synonyms=tuple(child_parser.parse_DefTypeSyn(value) for value in pb.synonyms),
                data_types=tuple(
                    child_parser.parse_DefDataType(data_type) for data_type in pb.data_types
                ),
                values=tuple(child_parser.parse_DefValue(value) for value in pb.values),
                templates=tuple(
                    child_parser.parse_DefTemplate(template) for template in pb.templates
                ),
            )
        finally:
            self.current_module = None

        return module

    def parse_Package(self, pb: pblf.Package) -> lf.Package:
        # TODO: this modifies state in a parser which is less than ideal; a better pattern would be
        #  to create a sub-parser with the contextual state required to understand interned package
        #  IDs
        self.interned_strings.extend(pb.interned_strings)

        indices = [
            tuple(self.interned_strings[idx] for idx in idn.segments_interned_str)
            for idn in pb.interned_dotted_names
        ]

        self.interned_dotted_names.extend(indices)

        # types in the type intern table are allowed to refer to previously interned types, so we
        # must parse, then add each type individually
        for type_pb in pb.interned_types:
            self.interned_types.append(self.parse_Type(type_pb))

        return lf.Package(
            modules=tuple(self.parse_Module(module) for module in pb.modules),
            metadata=self.parse_PackageMetadata(pb.metadata) if pb.HasField("metadata") else None,
        )

    def parse_PackageMetadata(self, pb: pblf.PackageMetadata) -> lf.PackageMetadata:
        return lf.PackageMetadata(
            name=self.interned_strings[pb.name_interned_str],
            version=self.interned_strings[pb.version_interned_str],
        )

    def _copy(self) -> "ProtobufParser":
        p = ProtobufParser(self.current_package)
        p.current_module = self.current_module
        p.interned_strings = self.interned_strings
        p.interned_dotted_names = self.interned_dotted_names
        p.interned_types = self.interned_types
        return p

    def _resolve_string(self, name: Optional[str], interned_id: Optional[int]) -> str:
        # note that we intentionally conflate None and empty string, or None and 0 because
        # of Protobuf
        return name if name else self.interned_strings[interned_id or 0]

    def _resolve_string_seq(
        self, name: Optional[Sequence[str]], name_interned_id: Optional[int]
    ) -> Sequence[str]:
        if self.interned_dotted_names:
            return tuple(name) if name else self.interned_dotted_names[name_interned_id or 0]
        else:
            return tuple(name) if name else tuple()

    def _resolve_dotted_name(
        self, pb_dotted_name: pblf.DottedName, interned_id: Optional[int]
    ) -> lf.DottedName:
        return lf.DottedName(self._resolve_string_seq(pb_dotted_name.segments, interned_id))<|MERGE_RESOLUTION|>--- conflicted
+++ resolved
@@ -1,17 +1,13 @@
 # Copyright (c) 2017-2022 Digital Asset (Switzerland) GmbH and/or its affiliates. All rights reserved.
 # SPDX-License-Identifier: Apache-2.0
 
+from __future__ import annotations
+
 import sys
 from typing import List, Optional, Sequence
 
-<<<<<<< HEAD
 from . import daml_lf_1 as lf
 from .._gen.com.daml.daml_lf_1_14 import daml_lf_1_pb2 as pblf
-=======
-from __future__ import annotations
-
-from typing import Any, Dict, List as _List, Optional, Sequence
->>>>>>> fdeff4b8
 
 if sys.version_info >= (3, 8):
     from typing import Literal
