--- conflicted
+++ resolved
@@ -1,11 +1,7 @@
 # Copyright (c) 2017-2021 Digital Asset (Switzerland) GmbH and/or its affiliates. All rights reserved.
 # SPDX-License-Identifier: Apache-2.0
 
-<<<<<<< HEAD
 from typing import Any, Mapping, TYPE_CHECKING
-=======
-from typing import TYPE_CHECKING, Any, Mapping
->>>>>>> f4526967
 
 if TYPE_CHECKING:
     from ..damlast.daml_lf_1 import TypeConName
@@ -19,12 +15,9 @@
     """
 
     __slots__ = "_value", "_value_type"
-<<<<<<< HEAD
-=======
     if TYPE_CHECKING:
         _value: str
         _value_type: TypeConName
->>>>>>> f4526967
 
     def __init__(self, value_type: "TypeConName", value: str):
         from ..damlast.daml_lf_1 import TypeConName
