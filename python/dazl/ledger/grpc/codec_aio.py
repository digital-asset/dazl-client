# Copyright (c) 2017-2025 Digital Asset (Switzerland) GmbH and/or its affiliates. All rights reserved.
# SPDX-License-Identifier: Apache-2.0
"""
This module contains the mapping between Protobuf objects and Python/dazl types.
"""

from __future__ import annotations

# Earlier versions (before v8) had an API that mapped less directly to the gRPC Ledger API.
# But with the HTTP JSON API, many common ledger methods now have much more direct translations that
# still manage to adhere quite closely to dazl's historical behavior.
#
# References:
#  * https://github.com/digital-asset/daml/blob/main/ledger-service/http-json/src/main/scala/com/digitalasset/http/CommandService.scala
from collections.abc import Mapping as _Mapping
<<<<<<< HEAD
import sys
from typing import Any, Collection, Optional, Sequence
=======
from dataclasses import dataclass
from typing import Any, List, Optional, Sequence, Set, Tuple, Union
>>>>>>> c9c3e485

from google.protobuf.json_format import MessageToDict

from ..._gen.com.daml.ledger.api import v1 as lapipb
from ..._gen.com.daml.ledger.api.v1 import admin as lapiadminpb
from ...damlast.daml_lf_1 import (
    DefInterface,
    DefTemplate,
    DottedName,
    ModuleRef,
    PackageRef,
    TemplateChoice,
    Type,
    TypeConName,
)
from ...damlast.daml_types import ContractId as ContractIdType, con
from ...damlast.errors import NameNotFoundError
from ...damlast.lookup import STAR, LookupResult, MultiPackageLookup
from ...damlast.protocols import SymbolLookup, TemplateOrInterface
from ...damlast.util import module_local_name, module_name, package_local_name, package_ref
from ...ledger.aio import PackageService
from ...prim import ContractData, ContractId, Party
from ...values import Context
from ...values.protobuf import ProtobufDecoder, ProtobufEncoder, set_value
from .._offsets import End
from ..aio import PackageLoader
from ..api_types import (
    ActAs,
    Admin,
    ArchiveEvent,
    Command,
    CreateAndExerciseCommand,
    CreateCommand,
    CreateEvent,
    ExerciseByKeyCommand,
    ExerciseCommand,
    ExerciseResponse,
    IdentityProviderAdmin,
    InterfaceView,
    MeteringReport,
    MeteringReportApplication,
    MeteringReportRequest,
    PartyInfo,
    ReadAs,
    Right,
    User,
    Version,
    VersionFeatures,
    VersionUserManagementFeature,
    _Admin,
    _IdentityProviderAdmin,
)
from ..auth import TokenOrTokenProvider
from ..pkgcache import SHARED_PACKAGE_DATABASE

if sys.version_info >= (3, 11):
    from typing import assert_never
else:
    from typing_extensions import assert_never

__all__ = ["Codec"]


class Codec:
    """
    Contains methods for converting to/from Protobuf Ledger API types.

    Some encode/decode methods require package information to be available, which is why a
    connection must be supplied in order to use the codec.

    By default, the package database is _globally_ shared; this is safe to do because we make the
    same assumption that the remote gRPC Ledger API implementation makes: that package IDs uniquely
    identify package contents.
    """

    def __init__(
        self, conn: Optional[PackageService] = None, lookup: Optional[MultiPackageLookup] = None
    ):
        self.conn = conn
        self._lookup = lookup or SHARED_PACKAGE_DATABASE
        self._loader = PackageLoader(self._lookup, conn)
        self._encode_context = Context(ProtobufEncoder(), self._lookup)
        self._decode_context = Context(ProtobufDecoder(), self._lookup)

    @property
    def lookup(self) -> SymbolLookup:
        return self._lookup

    async def preload(self, contents) -> None:
        await self._loader.preload(contents)

    async def encode_command(
        self, cmd: Command, /, *, token: Optional[TokenOrTokenProvider] = None
    ) -> lapipb.Command:
        match (cmd):
            case CreateCommand(template_id, payload):
                return lapipb.Command(
                    create=await self.encode_create_command(template_id, payload, token=token)
                )
            case ExerciseCommand(contract_id, choice, argument):
                return lapipb.Command(
                    exercise=await self.encode_exercise_command(
                        contract_id, choice, argument, token=token
                    )
                )
            case ExerciseByKeyCommand(template_id, key, choice, argument):
                return lapipb.Command(
                    exerciseByKey=await self.encode_exercise_by_key_command(
                        template_id, choice, key, argument, token=token
                    )
                )
            case CreateAndExerciseCommand(template_id, payload, choice, argument):
                return lapipb.Command(
                    createAndExercise=await self.encode_create_and_exercise_command(
                        template_id, payload, choice, argument, token=token
                    )
                )
            case _:
                assert_never(cmd)

    async def encode_create_command(
        self,
        template_id: str | TypeConName,
        payload: ContractData,
        /,
        *,
        token: Optional[TokenOrTokenProvider] = None,
    ) -> lapipb.CreateCommand:
        symbols = await self._loader.search(template_id, token=token)
        if str(template_id).startswith("#"):
            item_type = symbols.templates.single().package_name_ref
            if item_type is None:
                raise ValueError(
                    "passed in a smart-contract-upgrade compatible name, but did not find a corresponding package name"
                )
        else:
            item_type = symbols.templates.single().package_id_ref

        _, value = await self.encode_value(con(item_type), payload, token=token)
        return lapipb.CreateCommand(
            template_id=self.encode_identifier(item_type), create_arguments=value
        )

    async def encode_exercise_command(
        self,
        contract_id: ContractId,
        choice_name: str,
        argument: Optional[Any] = None,
<<<<<<< HEAD
        /,
        *,
        token: Optional[TokenOrTokenProvider] = None,
    ) -> lapipb.ExerciseCommand:
        item_type, choice = await self._look_up_choice(
            contract_id.value_type, choice_name, token=token
=======
        choice_interface_id: Union[None, str, TypeConName] = None,
    ) -> lapipb.ExerciseCommand:
        choice_lookup = await self._look_up_choice(
            contract_id.value_type, choice_name, choice_interface_id=choice_interface_id
>>>>>>> c9c3e485
        )

        cmd_pb = lapipb.ExerciseCommand(
            # template_id here actually means either template_id or contract_id
            # (see https://github.com/digital-asset/daml/issues/14747)
            template_id=self.encode_identifier(choice_lookup.contract_type_id),
            contract_id=contract_id.value,
            choice=choice_name,
        )
        value_field, value_pb = await self.encode_value(
<<<<<<< HEAD
            choice.arg_binder.type, argument, token=token
=======
            choice_lookup.choice.arg_binder.type, argument
>>>>>>> c9c3e485
        )
        set_value(cmd_pb.choice_argument, value_field, value_pb)

        return cmd_pb

    async def encode_create_and_exercise_command(
        self,
        template_id: str | TypeConName,
        payload: ContractData,
        choice_name: str,
        argument: Optional[Any] = None,
        /,
        *,
        token: Optional[TokenOrTokenProvider] = None,
    ) -> lapipb.CreateAndExerciseCommand:
<<<<<<< HEAD
        item_type, choice = await self._look_up_choice(template_id, choice_name, token=token)

        payload_field, payload_pb = await self.encode_value(con(item_type), payload, token=token)
        if payload_field != "record":
            raise ValueError("unexpected non-record type when constructing payload")
        argument_field, argument_pb = await self.encode_value(
            choice.arg_binder.type, argument, token=token
=======
        choice_lookup = await self._look_up_choice(template_id, choice_name)

        payload_field, payload_pb = await self.encode_value(con(choice_lookup.template_id), payload)
        if payload_field != "record":
            raise ValueError("unexpected non-record type when constructing payload")
        argument_field, argument_pb = await self.encode_value(
            choice_lookup.choice.arg_binder.type, argument
>>>>>>> c9c3e485
        )
        cmd_pb = lapipb.CreateAndExerciseCommand(
            create_arguments=payload_pb,
            template_id=self.encode_identifier(choice_lookup.contract_type_id),
            choice=choice_name,
        )
        set_value(cmd_pb.choice_argument, argument_field, argument_pb)

        return cmd_pb

    async def encode_exercise_by_key_command(
        self,
        template_id: str | TypeConName,
        choice_name: str,
        key: Any,
        argument: Optional[ContractData] = None,
        /,
        *,
        token: Optional[TokenOrTokenProvider] = None,
    ) -> lapipb.ExerciseByKeyCommand:
<<<<<<< HEAD
        item_type, template, choice = await self._look_up_template_choice(
            template_id, choice_name, token=token
        )
        if template.key is None:
=======
        choice_lookup = await self._look_up_choice(template_id, choice_name)
        if choice_lookup.template.key is None:
>>>>>>> c9c3e485
            raise ValueError(
                f"cannot encode ExerciseByKeyCommand; template {template_id} does not have a contract key defined"
            )

        cmd_pb = lapipb.ExerciseByKeyCommand(
            template_id=self.encode_identifier(choice_lookup.template_id),
            choice=choice_name,
        )
<<<<<<< HEAD
        key_field, key_pb = await self.encode_value(template.key.type, key, token=token)
        value_field, value_pb = await self.encode_value(
            choice.arg_binder.type, argument, token=token
=======
        key_field, key_pb = await self.encode_value(choice_lookup.template.key.type, key)
        value_field, value_pb = await self.encode_value(
            choice_lookup.choice.arg_binder.type, argument
>>>>>>> c9c3e485
        )
        set_value(cmd_pb.contract_key, key_field, key_pb)
        set_value(cmd_pb.choice_argument, value_field, value_pb)

        return cmd_pb

    async def encode_filters(
        self,
        template_or_interface_ids: Sequence[TypeConName],
        /,
        *,
        token: Optional[TokenOrTokenProvider] = None,
    ) -> lapipb.Filters:
        # Search for a reference to the "wildcard" template; if any of the requested
        # template_or_interface_ids is "*", then return results for all templates.
        # We do this first because resolving template IDs otherwise requires do_with_retry,
        # which can be expensive.
        if not template_or_interface_ids or any(
            package_ref(t) == "*" and package_local_name(t) == "*"
            for t in template_or_interface_ids
        ):
            # if any of the keys references the "wildcard" template, (or no values were supplied)
            # then this means we need to fetch values for all templates
            return lapipb.Filters()

        # No wildcard template IDs, so inspect and resolve all template references to concrete
        # template or interface IDs
        templates = list[TypeConName]()
        interfaces = list[TypeConName]()
        for template_or_interface_id in template_or_interface_ids:
            pkg_ref = package_ref(template_or_interface_id)
            local_name = package_local_name(template_or_interface_id)

            matches = await self._loader.search(template_or_interface_id, token=token)
            if pkg_ref.startswith("#"):
                # if the user asked for SCU names, continue to use that in the constructed query
                templates.extend(matches.templates.package_name_refs())
                interfaces.extend(matches.interfaces.package_name_refs())
            else:
                # for everything else, use explicit package ID references
                templates.extend(matches.templates.package_id_refs())
                interfaces.extend(matches.interfaces.package_id_refs())

        return lapipb.Filters(
            inclusive=lapipb.InclusiveFilters(
                template_ids=[self.encode_identifier(i) for i in templates],
                interface_filters=[
                    lapipb.InterfaceFilter(
                        interface_id=self.encode_identifier(i), include_interface_view=True
                    )
                    for i in interfaces
                ],
            )
        )

    async def encode_value(
        self, item_type: Type, obj: Any, /, *, token: Optional[TokenOrTokenProvider] = None
    ) -> tuple[str, Optional[Any]]:
        """
        Convert a dazl/Python value to its Protobuf equivalent.
        """
        return await self._loader.do_with_retry(
            lambda: self._encode_context.convert(item_type, obj),
            token=token,
        )

    @staticmethod
    def encode_identifier(name: TypeConName, /) -> lapipb.Identifier:
        return lapipb.Identifier(
            package_id=package_ref(name),
            module_name=str(module_name(name)),
            entity_name=module_local_name(name),
        )

    @staticmethod
    def encode_user(user: User, /) -> lapiadminpb.User:
        return lapiadminpb.User(
            id=user.id,
            primary_party=user.primary_party,
            metadata=lapiadminpb.ObjectMeta(
                resource_version=user.resource_version, annotations=user.annotations
            ),
        )

    @staticmethod
    def encode_right(right: Right, /) -> lapiadminpb.Right:
        match right:
            case _Admin():
                return lapiadminpb.Right(participant_admin=lapiadminpb.Right.ParticipantAdmin())
            case _IdentityProviderAdmin():
                return lapiadminpb.Right(
                    identity_provider_admin=lapiadminpb.Right.IdentityProviderAdmin()
                )
            case ReadAs(party):
                return lapiadminpb.Right(can_read_as=lapiadminpb.Right.CanReadAs(party=party))
            case ActAs(party):
                return lapiadminpb.Right(can_act_as=lapiadminpb.Right.CanActAs(party=party))
            case _:
                assert_never(right)

    @staticmethod
    def encode_begin_offset(offset: Optional[str], /) -> lapipb.LedgerOffset:
        if offset is None:
            return lapipb.LedgerOffset(boundary=lapipb.LedgerOffset.LEDGER_BEGIN)
        else:
            return lapipb.LedgerOffset(absolute=offset)

    @staticmethod
    def encode_end_offset(offset: Optional[str | End], /) -> Optional[lapipb.LedgerOffset]:
        if offset is None:
            # there is no ending offset (the stream will never naturally terminate)
            return None
        elif isinstance(offset, End):
            # the offset goes up until the current end of the ledger
            return lapipb.LedgerOffset(boundary=lapipb.LedgerOffset.LEDGER_END)
        else:
            # the offset is absolute
            return lapipb.LedgerOffset(absolute=offset)

    async def decode_created_event(
        self, event: lapipb.CreatedEvent, /, *, token: Optional[TokenOrTokenProvider] = None
    ) -> CreateEvent:
        cid = self.decode_contract_id(event)
        cdata = await self.decode_value(con(cid.value_type), event.create_arguments, token=token)
        if not isinstance(cdata, _Mapping):
            raise ValueError(
                f"expected create_arguments to result in a dict, but got {cdata!r} instead"
            )

        lookup = self._lookup.search(cid.value_type)
        template = next(iter(lookup.templates.values()))
        key = None
        if template is not None and template.key is not None:
            key = await self.decode_value(template.key.type, event.contract_key, token=token)

        return CreateEvent(
            cid,
            cdata,
            tuple(Party(p) for p in event.signatories),
            tuple(Party(p) for p in event.observers),
            event.agreement_text.value,
            key,
            created_event_blob=event.created_event_blob or None,
            interface_views=[
                await self.decode_interface_view(v, token=token) for v in event.interface_views
            ],
        )

    async def decode_archived_event(self, event: lapipb.ArchivedEvent, /) -> ArchiveEvent:
        cid = self.decode_contract_id(event)
        return ArchiveEvent(cid)

    async def decode_exercise_response(
        self, tree: lapipb.TransactionTree, /, *, token: Optional[TokenOrTokenProvider] = None
    ) -> ExerciseResponse:
        """
        Convert a Protobuf TransactionTree response to an ExerciseResponse. The TransactionTree is
        expected to only contain a single exercise node at the root level.
        """
        from ... import LOG

        result = None
        cid = None

        events = list[CreateEvent | ArchiveEvent]()
        for event_id in tree.root_event_ids:
            event_pb = tree.events_by_id[event_id]
            event_pb_type = event_pb.WhichOneof("kind")
<<<<<<< HEAD

            match event_pb_type:
                case "created":
                    events.append(await self.decode_created_event(event_pb.created, token=token))
                case "exercised":
                    # Find the "first" exercised node and grab its result value
                    if cid is None:
                        cid = self.decode_contract_id(event_pb.exercised)

                        template_or_interface: TemplateOrInterface
                        if event_pb.exercised.interface_id.entity_name:
                            symbols = self._lookup.search(
                                Codec.decode_identifier(event_pb.exercised.interface_id)
                            )
                            template_or_interface = symbols.interfaces.single().object
                        else:
                            symbols = self._lookup.search(cid.value_type)
                            template_or_interface = symbols.templates.single().object

                        if found_choice is None:
                            for choice in template_or_interface.choices:
                                if choice.name == event_pb.exercised.choice:
                                    found_choice = choice
                                    break
                            if found_choice is not None:
                                result = await self.decode_value(
                                    found_choice.ret_type,
                                    event_pb.exercised.exercise_result,
                                    token=token,
                                )
                            else:
                                LOG.error(
                                    "Received an exercise node that referred to a choice that doesn't exist!"
                                )

                    events.extend(
                        await self._decode_exercised_child_events(tree, [event_id], token=token)
                    )
                case _:
                    LOG.warning("Received an unknown event type: %s", event_pb_type)
=======
            if event_pb_type == "created":
                events.append(await self.decode_created_event(event_pb.created))
            elif event_pb_type == "exercised":
                # Find the "first" exercised node and grab its result value
                if cid is None:
                    cid = self.decode_contract_id(event_pb.exercised)
                    ret_type = self._resolve_exercise_response_type(event_pb.exercised)
                    if ret_type is not None:
                        result = await self.decode_value(
                            ret_type,
                            event_pb.exercised.exercise_result,
                        )

                events.extend(await self._decode_exercised_child_events(tree, [event_id]))
            else:
                LOG.warning("Received an unknown event type: %s", event_pb_type)
>>>>>>> c9c3e485

        return ExerciseResponse(result, events)

    def _resolve_exercise_response_type(self, event_pb: lapipb.ExercisedEvent) -> Optional[Type]:
        from ... import LOG

        if event_pb.interface_id.entity_name:
            interface_id = Codec.decode_identifier(event_pb.interface_id)
            interface = self._lookup.interface(interface_id)
            for choice in interface.choices:
                if choice.name == event_pb.choice:
                    return choice.ret_type
            LOG.error(
                "Received an exercise node that referred to an interface choice that doesn't exist!"
            )
            return None

        else:
            template_id = Codec.decode_identifier(event_pb.template_id)
            template = self._lookup.template(template_id)
            for choice in template.choices:
                if choice.name == event_pb.choice:
                    return choice.ret_type
            LOG.error(
                "Received an exercise node that referred to a template choice that doesn't exist!"
            )
            return None

    async def _decode_exercised_child_events(
        self,
        tree: lapipb.TransactionTree,
        event_ids: Sequence[str],
        /,
        *,
        token: Optional[TokenOrTokenProvider] = None,
    ) -> Sequence[CreateEvent | ArchiveEvent]:
        from ... import LOG

        events = list[CreateEvent | ArchiveEvent]()
        for event_id in event_ids:
            event_pb = tree.events_by_id[event_id]
            event_pb_type = event_pb.WhichOneof("kind")
            if event_pb_type == "created":
                events.append(await self.decode_created_event(event_pb.created, token=token))
            elif event_pb_type == "exercised":
                if event_pb.exercised.consuming:
                    events.append(ArchiveEvent(self.decode_contract_id(event_pb.exercised)))
                events.extend(
                    await self._decode_exercised_child_events(
                        tree, event_pb.exercised.child_event_ids, token=token
                    )
                )
            else:
                LOG.warning("Received an unknown event type: %s", event_pb_type)
        return events

    async def decode_interface_view(
        self, pb: lapipb.InterfaceView, /, *, token: Optional[TokenOrTokenProvider] = None
    ) -> InterfaceView:
        vt = Codec.decode_identifier(pb.interface_id)

        symbols = self._lookup.search(vt)
        interface = symbols.interfaces.single().object
        view_value = await self.decode_value(interface.view, pb.view_value, token=token)
        return InterfaceView(vt, view_value)

    async def decode_value(
        self, item_type: Type, obj: Any, /, *, token: Optional[TokenOrTokenProvider] = None
    ) -> Optional[Any]:
        """
        Convert a Protobuf Ledger API value to its dazl/Python equivalent.
        """
        return await self._loader.do_with_retry(
            lambda: self._decode_context.convert(item_type, obj), token=token
        )

    def decode_contract_id(
        self, event: lapipb.CreatedEvent | lapipb.ExercisedEvent | lapipb.ArchivedEvent, /
    ) -> ContractId:
        vt = Codec.decode_identifier(event.template_id)
        return self._decode_context.convert(ContractIdType(con(vt)), event.contract_id)

    @staticmethod
    def decode_identifier(identifier: lapipb.Identifier, /) -> TypeConName:
        return TypeConName(
            ModuleRef(
                PackageRef(identifier.package_id), DottedName(identifier.module_name.split("."))
            ),
            DottedName(identifier.entity_name.split(".")).segments,
        )

    @staticmethod
    def decode_user(user: lapiadminpb.User, /) -> User:
        return User(
            id=user.id,
            primary_party=Party(user.primary_party),
            resource_version=user.metadata.resource_version,
            annotations=dict(user.metadata.annotations),
        )

    @staticmethod
    def decode_right(right: lapiadminpb.Right, /) -> Right:
        kind = right.WhichOneof("kind")
        match kind:
            case "participant_admin":
                return Admin
            case "identity_provider_admin":
                return IdentityProviderAdmin
            case "can_read_as":
                return ReadAs(Party(right.can_read_as.party))
            case "can_act_as":
                return ActAs(Party(right.can_act_as.party))
            case _:
                raise ValueError(f"unexpected kind of right: {kind}")

    @staticmethod
    def decode_party_info(party_details: lapiadminpb.PartyDetails, /) -> PartyInfo:
        return PartyInfo(
            Party(party_details.party), party_details.display_name, party_details.is_local
        )

    @staticmethod
    def decode_version(obj: lapipb.GetLedgerApiVersionResponse, /) -> Version:
        return Version(
            version=obj.version,
            features=VersionFeatures(
                user_management=VersionUserManagementFeature(
                    supported=obj.features.user_management.supported,
                    max_rights_per_user=obj.features.user_management.max_rights_per_user,
                    max_users_page_size=obj.features.user_management.max_users_page_size,
                ),
            ),
        )

    @staticmethod
    def decode_get_metering_report_response(
        obj: lapiadminpb.GetMeteringReportResponse, /
    ) -> MeteringReport:
        # unfortunately with a JSON-based format, we lose a considerable degree
        # of type safety, and this (rightfully) makes mypy complain loudly
        report_json = MessageToDict(obj.metering_report_json)

        return MeteringReport(
            request=MeteringReportRequest(
                report_json.get("application"),  # type: ignore
                report_json.get("from"),  # type: ignore
                report_json.get("to"),  # type: ignore
            ),
            participant=report_json["participant"],  # type: ignore
            final=report_json["final"],  # type: ignore
            applications=[
                MeteringReportApplication(
                    o["application"],  # type: ignore
                    int(o["events"]),  # type: ignore
                )
                for o in report_json["applications"]
            ],
        )

    async def _look_up_choice(
        self,
<<<<<<< HEAD
        template_or_interface_id: Any,
        choice_name: str,
        /,
        *,
        token: Optional[TokenOrTokenProvider] = None,
    ) -> tuple[TypeConName, TemplateChoice]:
        result = await self._loader.search(template_or_interface_id, token=token)

        for template_id, template in result.templates.items():
            for choice in template.choices:
                if choice.name == choice_name:
                    return template_id, choice

        for interface_id, interface in result.interfaces.items():
            for choice in interface.choices:
                if choice.name == choice_name:
                    return interface_id, choice

        raise ValueError(
            f"template/interface {template_or_interface_id} has no choice named {choice_name}"
        )

    async def _look_up_template_choice(
        self, template_id: Any, choice_name: str, /, *, token: Optional[TokenOrTokenProvider] = None
    ) -> tuple[TypeConName, DefTemplate, TemplateChoice]:
        result = await self._loader.search(template_id, token=token)

        for template_id, template in result.templates.items():
            for choice in template.choices:
                if choice.name == choice_name:
                    return template_id, template, choice

        raise ValueError(f"template {template_id} has no choice named {choice_name}")
=======
        template_id: Any,
        choice_name: str,
        choice_interface_id: Union[None, str, TypeConName] = None,
    ) -> "ChoiceLookup":
        """
        Look up a choice by its name on a template and/or interface.
        """
        choice = None  # type: Optional[TemplateChoice]
        contract_type_id = None  # type: Optional[TypeConName]
        interface = None  # type: Optional[DefInterface]

        if choice_interface_id is not None:
            # if an interface is specified, try to find the relevant choice
            # from the interface instead of the template
            contract_type_id = await self._loader.do_with_retry(
                lambda: self._lookup.interface_name(choice_interface_id)
            )

            interface = self._lookup.interface(contract_type_id)
            choice = next(iter(c for c in interface.choices if c.name == choice_name), None)
            if choice is None:
                raise ValueError(f"interface {interface.tycon} has no choice named {choice_name}")

        template_type = await self._loader.do_with_retry(
            lambda: self._lookup.template_name(template_id)
        )
        if contract_type_id is None:
            contract_type_id = template_type

        template = self._lookup.template(template_type)
        if choice is None:
            choice = next(iter(c for c in template.choices if c.name == choice_name), None)
            if choice is None:
                raise ValueError(f"template {template.tycon} has no choice named {choice_name}")

        return ChoiceLookup(
            contract_type_id=contract_type_id,
            template_id=template_type,
            template=template,
            interface=interface,
            choice=choice,
        )


@dataclass(frozen=True)
class ChoiceLookup:
    contract_type_id: TypeConName
    template_id: TypeConName
    template: DefTemplate
    interface: Optional[DefInterface]
    choice: TemplateChoice
>>>>>>> c9c3e485
<|MERGE_RESOLUTION|>--- conflicted
+++ resolved
@@ -13,20 +13,14 @@
 # References:
 #  * https://github.com/digital-asset/daml/blob/main/ledger-service/http-json/src/main/scala/com/digitalasset/http/CommandService.scala
 from collections.abc import Mapping as _Mapping
-<<<<<<< HEAD
 import sys
-from typing import Any, Collection, Optional, Sequence
-=======
-from dataclasses import dataclass
-from typing import Any, List, Optional, Sequence, Set, Tuple, Union
->>>>>>> c9c3e485
+from typing import Any, Optional, Sequence
 
 from google.protobuf.json_format import MessageToDict
 
 from ..._gen.com.daml.ledger.api import v1 as lapipb
 from ..._gen.com.daml.ledger.api.v1 import admin as lapiadminpb
 from ...damlast.daml_lf_1 import (
-    DefInterface,
     DefTemplate,
     DottedName,
     ModuleRef,
@@ -36,8 +30,7 @@
     TypeConName,
 )
 from ...damlast.daml_types import ContractId as ContractIdType, con
-from ...damlast.errors import NameNotFoundError
-from ...damlast.lookup import STAR, LookupResult, MultiPackageLookup
+from ...damlast.lookup import MultiPackageLookup
 from ...damlast.protocols import SymbolLookup, TemplateOrInterface
 from ...damlast.util import module_local_name, module_name, package_local_name, package_ref
 from ...ledger.aio import PackageService
@@ -119,10 +112,14 @@
                 return lapipb.Command(
                     create=await self.encode_create_command(template_id, payload, token=token)
                 )
-            case ExerciseCommand(contract_id, choice, argument):
+            case ExerciseCommand(contract_id, choice, argument, choice_interface_id):
                 return lapipb.Command(
                     exercise=await self.encode_exercise_command(
-                        contract_id, choice, argument, token=token
+                        contract_id,
+                        choice,
+                        argument,
+                        choice_interface_id=choice_interface_id,
+                        token=token,
                     )
                 )
             case ExerciseByKeyCommand(template_id, key, choice, argument):
@@ -168,34 +165,27 @@
         contract_id: ContractId,
         choice_name: str,
         argument: Optional[Any] = None,
-<<<<<<< HEAD
         /,
         *,
+        choice_interface_id: None | str | TypeConName = None,
         token: Optional[TokenOrTokenProvider] = None,
     ) -> lapipb.ExerciseCommand:
+        if choice_interface_id is not None:
+            contract_id = contract_id.to_interface(choice_interface_id)
+
         item_type, choice = await self._look_up_choice(
             contract_id.value_type, choice_name, token=token
-=======
-        choice_interface_id: Union[None, str, TypeConName] = None,
-    ) -> lapipb.ExerciseCommand:
-        choice_lookup = await self._look_up_choice(
-            contract_id.value_type, choice_name, choice_interface_id=choice_interface_id
->>>>>>> c9c3e485
         )
 
         cmd_pb = lapipb.ExerciseCommand(
-            # template_id here actually means either template_id or contract_id
+            # template_id here actually means either template_id or interface_id
             # (see https://github.com/digital-asset/daml/issues/14747)
-            template_id=self.encode_identifier(choice_lookup.contract_type_id),
+            template_id=self.encode_identifier(item_type),
             contract_id=contract_id.value,
             choice=choice_name,
         )
         value_field, value_pb = await self.encode_value(
-<<<<<<< HEAD
             choice.arg_binder.type, argument, token=token
-=======
-            choice_lookup.choice.arg_binder.type, argument
->>>>>>> c9c3e485
         )
         set_value(cmd_pb.choice_argument, value_field, value_pb)
 
@@ -211,7 +201,6 @@
         *,
         token: Optional[TokenOrTokenProvider] = None,
     ) -> lapipb.CreateAndExerciseCommand:
-<<<<<<< HEAD
         item_type, choice = await self._look_up_choice(template_id, choice_name, token=token)
 
         payload_field, payload_pb = await self.encode_value(con(item_type), payload, token=token)
@@ -219,19 +208,10 @@
             raise ValueError("unexpected non-record type when constructing payload")
         argument_field, argument_pb = await self.encode_value(
             choice.arg_binder.type, argument, token=token
-=======
-        choice_lookup = await self._look_up_choice(template_id, choice_name)
-
-        payload_field, payload_pb = await self.encode_value(con(choice_lookup.template_id), payload)
-        if payload_field != "record":
-            raise ValueError("unexpected non-record type when constructing payload")
-        argument_field, argument_pb = await self.encode_value(
-            choice_lookup.choice.arg_binder.type, argument
->>>>>>> c9c3e485
         )
         cmd_pb = lapipb.CreateAndExerciseCommand(
             create_arguments=payload_pb,
-            template_id=self.encode_identifier(choice_lookup.contract_type_id),
+            template_id=self.encode_identifier(item_type),
             choice=choice_name,
         )
         set_value(cmd_pb.choice_argument, argument_field, argument_pb)
@@ -248,32 +228,21 @@
         *,
         token: Optional[TokenOrTokenProvider] = None,
     ) -> lapipb.ExerciseByKeyCommand:
-<<<<<<< HEAD
         item_type, template, choice = await self._look_up_template_choice(
             template_id, choice_name, token=token
         )
         if template.key is None:
-=======
-        choice_lookup = await self._look_up_choice(template_id, choice_name)
-        if choice_lookup.template.key is None:
->>>>>>> c9c3e485
             raise ValueError(
                 f"cannot encode ExerciseByKeyCommand; template {template_id} does not have a contract key defined"
             )
 
         cmd_pb = lapipb.ExerciseByKeyCommand(
-            template_id=self.encode_identifier(choice_lookup.template_id),
+            template_id=self.encode_identifier(item_type),
             choice=choice_name,
         )
-<<<<<<< HEAD
         key_field, key_pb = await self.encode_value(template.key.type, key, token=token)
         value_field, value_pb = await self.encode_value(
             choice.arg_binder.type, argument, token=token
-=======
-        key_field, key_pb = await self.encode_value(choice_lookup.template.key.type, key)
-        value_field, value_pb = await self.encode_value(
-            choice_lookup.choice.arg_binder.type, argument
->>>>>>> c9c3e485
         )
         set_value(cmd_pb.contract_key, key_field, key_pb)
         set_value(cmd_pb.choice_argument, value_field, value_pb)
@@ -435,6 +404,7 @@
         """
         from ... import LOG
 
+        found_choice = None
         result = None
         cid = None
 
@@ -442,7 +412,6 @@
         for event_id in tree.root_event_ids:
             event_pb = tree.events_by_id[event_id]
             event_pb_type = event_pb.WhichOneof("kind")
-<<<<<<< HEAD
 
             match event_pb_type:
                 case "created":
@@ -483,51 +452,8 @@
                     )
                 case _:
                     LOG.warning("Received an unknown event type: %s", event_pb_type)
-=======
-            if event_pb_type == "created":
-                events.append(await self.decode_created_event(event_pb.created))
-            elif event_pb_type == "exercised":
-                # Find the "first" exercised node and grab its result value
-                if cid is None:
-                    cid = self.decode_contract_id(event_pb.exercised)
-                    ret_type = self._resolve_exercise_response_type(event_pb.exercised)
-                    if ret_type is not None:
-                        result = await self.decode_value(
-                            ret_type,
-                            event_pb.exercised.exercise_result,
-                        )
-
-                events.extend(await self._decode_exercised_child_events(tree, [event_id]))
-            else:
-                LOG.warning("Received an unknown event type: %s", event_pb_type)
->>>>>>> c9c3e485
 
         return ExerciseResponse(result, events)
-
-    def _resolve_exercise_response_type(self, event_pb: lapipb.ExercisedEvent) -> Optional[Type]:
-        from ... import LOG
-
-        if event_pb.interface_id.entity_name:
-            interface_id = Codec.decode_identifier(event_pb.interface_id)
-            interface = self._lookup.interface(interface_id)
-            for choice in interface.choices:
-                if choice.name == event_pb.choice:
-                    return choice.ret_type
-            LOG.error(
-                "Received an exercise node that referred to an interface choice that doesn't exist!"
-            )
-            return None
-
-        else:
-            template_id = Codec.decode_identifier(event_pb.template_id)
-            template = self._lookup.template(template_id)
-            for choice in template.choices:
-                if choice.name == event_pb.choice:
-                    return choice.ret_type
-            LOG.error(
-                "Received an exercise node that referred to a template choice that doesn't exist!"
-            )
-            return None
 
     async def _decode_exercised_child_events(
         self,
@@ -662,7 +588,6 @@
 
     async def _look_up_choice(
         self,
-<<<<<<< HEAD
         template_or_interface_id: Any,
         choice_name: str,
         /,
@@ -695,57 +620,4 @@
                 if choice.name == choice_name:
                     return template_id, template, choice
 
-        raise ValueError(f"template {template_id} has no choice named {choice_name}")
-=======
-        template_id: Any,
-        choice_name: str,
-        choice_interface_id: Union[None, str, TypeConName] = None,
-    ) -> "ChoiceLookup":
-        """
-        Look up a choice by its name on a template and/or interface.
-        """
-        choice = None  # type: Optional[TemplateChoice]
-        contract_type_id = None  # type: Optional[TypeConName]
-        interface = None  # type: Optional[DefInterface]
-
-        if choice_interface_id is not None:
-            # if an interface is specified, try to find the relevant choice
-            # from the interface instead of the template
-            contract_type_id = await self._loader.do_with_retry(
-                lambda: self._lookup.interface_name(choice_interface_id)
-            )
-
-            interface = self._lookup.interface(contract_type_id)
-            choice = next(iter(c for c in interface.choices if c.name == choice_name), None)
-            if choice is None:
-                raise ValueError(f"interface {interface.tycon} has no choice named {choice_name}")
-
-        template_type = await self._loader.do_with_retry(
-            lambda: self._lookup.template_name(template_id)
-        )
-        if contract_type_id is None:
-            contract_type_id = template_type
-
-        template = self._lookup.template(template_type)
-        if choice is None:
-            choice = next(iter(c for c in template.choices if c.name == choice_name), None)
-            if choice is None:
-                raise ValueError(f"template {template.tycon} has no choice named {choice_name}")
-
-        return ChoiceLookup(
-            contract_type_id=contract_type_id,
-            template_id=template_type,
-            template=template,
-            interface=interface,
-            choice=choice,
-        )
-
-
-@dataclass(frozen=True)
-class ChoiceLookup:
-    contract_type_id: TypeConName
-    template_id: TypeConName
-    template: DefTemplate
-    interface: Optional[DefInterface]
-    choice: TemplateChoice
->>>>>>> c9c3e485
+        raise ValueError(f"template {template_id} has no choice named {choice_name}")