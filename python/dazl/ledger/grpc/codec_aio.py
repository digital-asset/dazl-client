--- conflicted
+++ resolved
@@ -4,11 +4,8 @@
 This module contains the mapping between Protobuf objects and Python/dazl types.
 """
 
-<<<<<<< HEAD
-=======
 from __future__ import annotations
 
->>>>>>> 39e7ee9a
 # Earlier versions (before v8) had an API that mapped less directly to the gRPC Ledger API.
 # But with the HTTP JSON API, many common ledger methods now have much more direct translations that
 # still manage to adhere quite closely to dazl's historical behavior.
