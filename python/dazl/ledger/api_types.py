# Copyright (c) 2017-2025 Digital Asset (Switzerland) GmbH and/or its affiliates. All rights reserved.
# SPDX-License-Identifier: Apache-2.0

from __future__ import annotations

import abc
from datetime import datetime, timedelta
import sys
from typing import (
    TYPE_CHECKING,
    AbstractSet,
    Any,
    Collection,
    Final,
    Mapping,
    NoReturn,
    Optional,
    Sequence,
    TypeGuard,
    final,
)
import uuid
import warnings

from .. import _repr
from ..damlast.daml_lf_1 import TypeConName
from ..damlast.lookup import parse_type_con_name
<<<<<<< HEAD
from ..prim import LEDGER_STRING_REGEX, ContractData, ContractId, Parties, Party, to_parties
=======
from ..prim import (
    LEDGER_STRING_REGEX,
    ContractData,
    ContractId,
    Party,
    TimeDeltaLike,
    to_parties,
    to_timedelta,
)
>>>>>>> c9c3e485
from ..util.typing import safe_cast

if sys.version_info >= (3, 12):
    from typing import TypeAlias
else:
    from typing_extensions import TypeAlias


__all__ = [
    "is_command",
    "to_commands",
    "ActAs",
    "Admin",
    "ArchiveEvent",
    "Boundary",
    "Command",
    "CommandMeta",
    "Commands",
    "CreateAndExerciseCommand",
    "CreateCommand",
    "CreateEvent",
    "Event",
    "EventOrBoundary",
    "ExerciseByKeyCommand",
    "ExerciseCommand",
    "ExerciseResponse",
    "IdentityProviderAdmin",
    "InterfaceView",
    "MeteringReport",
    "MeteringReportApplication",
    "MeteringReportRequest",
    "PartyInfo",
    "ReadAs",
    "Right",
    "SubmitResponse",
    "User",
    "Version",
    "VersionFeatures",
    "VersionUserManagementFeature",
]


def is_command(obj: Any, /) -> TypeGuard[Command]:
    """
    Determine whether an object is a :class:`Command`.

    This function is equivalent to calling ``isinstance(obj, Command)``, and only existed
    to support Python 3.8 and Python 3.9-based code.
    """
    warnings.warn(
        "is_command is deprecated; use isinstance(obj, Command) instead.", DeprecationWarning
    )
    return isinstance(obj, _Command)


def to_commands(*commands: Optional[Commands]) -> Sequence[Command]:
    cmds = list[Command]()
    if commands is not None:
        for c in commands:
            if c is not None:
                if is_command(c):
                    cmds.append(c)
                else:
                    cmds.extend(to_commands(*c))  # type: ignore
    return cmds


class _Command:
    """
    Base class for write-side commands.

    This class provides no functionality on its own.
    """

    def __setattr__(self, key, value) -> NoReturn:
        """
        Raise :class:`AttributeError`; instances of this class are immutable.
        """
        raise AttributeError("Command instances are read-only")


@final
class CreateCommand(_Command):
    """
    A command that creates a contract without any predecessors.

    Attributes:
    - template_id: The template of the contract to be created.
    - payload: The template arguments for the contract to be created.
    """

    __slots__ = ("template_id", "payload")
    __match_args__ = ("template_id", "payload")
    template_id: Final[TypeConName]  # type: ignore
    payload: Final[ContractData]  # type: ignore

    def __init__(self, template_id: str | TypeConName, payload: ContractData):
        """
        Initialize a :class:`CreateCommand`.

        :param template_id:
            The template of the contract to be created.
        :param payload:
            The template arguments for the contract to be created.
        """
        object.__setattr__(self, "template_id", validate_template_id(template_id))
        object.__setattr__(self, "payload", payload)

    def __eq__(self, other: Any, /) -> bool:
        return (
            isinstance(other, CreateCommand)
            and self.template_id == other.template_id
            and self.payload == other.payload
        )

    def __repr__(self) -> str:
        return f"CreateCommand({self.template_id}, {self.payload})"


@final
class CreateAndExerciseCommand(_Command):
    """
    A command that exercises a choice on a newly-created contract in a single transaction.

    Instead of creating an instance of this command and submitting it with :meth:`Connection.submit`,
    consider using :meth:`Connection.create_and_exercise` instead, which also gives you access to
    the result of exercising the choice.

    Attributes:
    - template_id: The template of the contract to be created.
    - payload: The template arguments for the contract to be created.
    - choice: The choice to exercise.
    - argument: The choice arguments. Can be omitted for choices that take no arguments.
    """

    __slots__ = ("template_id", "payload", "choice", "argument")
    __match_args__ = ("template_id", "payload", "choice", "argument")
    template_id: Final[TypeConName]  # type: ignore
    payload: Final[ContractData]  # type: ignore
    choice: Final[str]  # type: ignore
    argument: Final[Any]  # type: ignore

    def __init__(
        self,
        template_id: str | TypeConName,
        payload: ContractData,
        choice: str,
        argument: Optional[Any] = None,
    ):
        """
        Initialize a :class:`CreateAndExerciseCommand`.

        :param template_id:
            The template of the contract to be created.
        :param payload:
            The template arguments for the contract to be created.
        :param choice:
            The choice to exercise.
        :param argument:
            The choice arguments. Can be omitted for choices that take no arguments.
        """
        object.__setattr__(self, "template_id", validate_template_id(template_id))
        object.__setattr__(self, "payload", payload)
        object.__setattr__(self, "choice", choice)
        object.__setattr__(self, "argument", dict(argument) if argument is not None else dict())

    def __eq__(self, other: Any) -> bool:
        return (
            isinstance(other, CreateAndExerciseCommand)
            and self.template_id == other.template_id
            and self.payload == other.payload
            and self.choice == other.choice
            and self.argument == other.argument
        )

    def __repr__(self) -> str:
        return f"CreateAndExerciseCommand({self.template_id}, {self.payload}, {self.choice!r}, {self.argument})"


@final
class ExerciseCommand(_Command):
    """
    A command that exercises a choice on a contract identified by its contract ID.

    Instead of creating an instance of this command and submitting it with :meth:`Connection.submit`,
    consider using :meth:`Connection.exercise` instead, which also gives you access to the result of
    exercising the choice.
    """

<<<<<<< HEAD
    __slots__ = ("contract_id", "choice", "argument")
    __match_args__ = ("contract_id", "choice", "argument")
    contract_id: Final[ContractId]  # type: ignore
    choice: Final[str]  # type: ignore
    argument: Final[Any]  # type: ignore
=======
    __slots__ = ("_choice", "_contract_id", "_argument", "_choice_interface_id")
    if TYPE_CHECKING:
        _choice: str
        _contract_id: ContractId
        _argument: Optional[Any]
        _choice_interface_id: Optional[TypeConName]
>>>>>>> c9c3e485

    def __init__(
        self,
        contract_id: ContractId,
        choice: str,
        argument: Optional[Any] = None,
        choice_interface_id: Optional[TypeConName] = None,
    ):
        """
        Initialize an :class:`ExerciseCommand`.

        :param contract_id:
            The contract ID of the contract to exercise.
        :param choice:
            The choice to exercise.
        :param argument:
            The choice arguments. Can be omitted for choices that take no arguments.
        :param choice_interface_id:
            An optional interface ID, if exercising a choice on an interface.
        """
<<<<<<< HEAD
        object.__setattr__(self, "contract_id", safe_cast(ContractId, contract_id))
        object.__setattr__(self, "choice", safe_cast(str, choice))
        object.__setattr__(self, "argument", dict(argument) if argument is not None else dict())
=======
        object.__setattr__(self, "_choice", safe_cast(str, choice))
        object.__setattr__(self, "_contract_id", safe_cast(ContractId, contract_id))
        object.__setattr__(self, "_argument", dict(argument) if argument is not None else dict())
        object.__setattr__(
            self,
            "_choice_interface_id",
            validate_template_id(choice_interface_id) if choice_interface_id else None,
        )

    @property
    def contract_id(self) -> ContractId:
        """
        The contract ID of the contract to exercise.
        """
        return self._contract_id

    @property
    def choice(self) -> str:
        """
        The choice to exercise.
        """
        return self._choice

    @property
    def argument(self) -> Any:
        """
        The choice arguments.
        """
        return self._argument
>>>>>>> c9c3e485

    @property
    def choice_interface_id(self) -> Optional[TypeConName]:
        """
        The interface ID, if this choice is meant to be exercised on an interface.
        """
        return self._choice_interface_id

    def __eq__(self, other: Any) -> bool:
        return (
            isinstance(other, ExerciseCommand)
            and self.contract_id == other.contract_id
            and self.choice == other.choice
            and self.argument == other.argument
            and self.choice_interface_id == other.choice_interface_id
        )

    def __repr__(self):
<<<<<<< HEAD
        return f"ExerciseCommand({self.contract_id}, {self.choice!r}, {self.argument})"
=======
        if self.choice_interface_id:
            return f"ExerciseCommand({self.choice!r}, {self.contract_id}, {self.argument}, choice_interface_id={self.choice_interface_id})"
        else:
            return f"ExerciseCommand({self.choice!r}, {self.contract_id}, {self.argument})"
>>>>>>> c9c3e485


@final
class ExerciseByKeyCommand(_Command):
    """
    A command that exercises a choice on a contract identified by its contract key.

    Instead of creating an instance of this command and submitting it with :meth:`Connection.submit`,
    consider using :meth:`Connection.exercise_by_key` instead, which also gives you access to the
    result of exercising the choice.
    """

<<<<<<< HEAD
    __slots__ = ("template_id", "key", "choice", "argument")
    __match_args__ = ("template_id", "key", "choice", "argument")
    template_id: TypeConName
    key: Any
    choice: str
    argument: Optional[Any]
=======
    __slots__ = ("_template_id", "_key", "_choice", "_argument", "_choice_interface_id")
    if TYPE_CHECKING:
        _template_id: TypeConName
        _key: Any
        _choice: str
        _argument: Optional[Any]
>>>>>>> c9c3e485

    def __init__(
        self,
        template_id: str | TypeConName,
        key: Any,
        choice: str,
        argument: Optional[Any] = None,
    ):
        """
        Initialize an :class:`ExerciseByKeyCommand`.

        :param template_id:
            The contract template type.
        :param key:
            The contract key of the contract to exercise.
        :param choice:
            The choice to exercise.
        :param argument:
            The choice arguments. Can be omitted for choices that take no arguments.
        """
        object.__setattr__(self, "template_id", validate_template_id(template_id))
        object.__setattr__(self, "key", key)
        object.__setattr__(self, "choice", choice)
        object.__setattr__(self, "argument", dict(argument) if argument is not None else dict())

    def __eq__(self, other: Any) -> bool:
        return (
            isinstance(other, ExerciseByKeyCommand)
            and self.template_id == other.template_id
            and self.key == other.key
            and self.choice == other.choice
            and self.argument == other.argument
        )

    def __repr__(self):
        return f"ExerciseByKeyCommand({self.template_id}, {self.key}, {self.choice!r}, {self.argument})"


Command: TypeAlias = (
    CreateCommand | ExerciseCommand | CreateAndExerciseCommand | ExerciseByKeyCommand
)


Commands: TypeAlias = Command | Sequence[Command]


class CommandMeta:
    """
    Additional fields that accompany a command submission.

    .. py:attribute:: workflow_id
        :type: str | None

        An optional workflow ID.

    .. py:attribute:: command_id
        :type: str | None

        An optional command ID. If unspecified, a random one will be created.

    .. py:attribute:: read_as
        :type: Collection[Party] | None

        An optional set of read-as parties to use to submit this command. Note that for a
        ledger with authorization, these parties must be a subset of the parties in the token.

    .. py:attribute:: act_as
        :type: Collection[Party] | None

        An optional set of act-as parties to use to submit this command. Note that for a
        ledger with authorization, these parties must be a subset of the parties in the token.

    .. py:attribute:: deduplication_duration
        :type: timedelta | None

        An optional maximum deduplication duration. Cannot be specified with deduplication_offset.

    .. py:attribute:: deduplication_offset
        :type: str | None

        An optional maximum deduplication offset. Cannot be specified with deduplication_duration.
    """

<<<<<<< HEAD
    __slots__ = "workflow_id", "command_id", "read_as", "act_as", "user_id"

    workflow_id: Optional[str]
    command_id: Optional[str]
    read_as: Optional[Sequence[Party]]
    act_as: Optional[Sequence[Party]]
    user_id: str

    def __init__(
        self,
        workflow_id: Optional[str],
        command_id: Optional[str],
        read_as: Optional[Parties],
        act_as: Optional[Parties],
        user_id: str,
=======
    __slots__ = (
        "workflow_id",
        "command_id",
        "read_as",
        "act_as",
        "deduplication_duration",
        "deduplication_offset",
    )

    if TYPE_CHECKING:
        workflow_id: "Optional[str]"
        command_id: "Optional[str]"
        read_as: "Optional[Sequence[Party]]"
        act_as: "Optional[Sequence[Party]]"
        deduplication_duration: "Optional[timedelta]"
        deduplication_offset: "Optional[str]"

    def __init__(
        self,
        workflow_id: "Optional[str]",
        command_id: "Optional[str]",
        read_as: "Union[None, Party, Collection[Party]]",
        act_as: "Union[None, Party, Collection[Party]]",
        deduplication_duration: "Optional[TimeDeltaLike]",
        deduplication_offset: "Optional[str]",
>>>>>>> c9c3e485
    ):
        if workflow_id:
            if not LEDGER_STRING_REGEX.match(workflow_id):
                raise ValueError("workflow_id must be a valid ledger string")
        else:
            workflow_id = None

        if command_id:
            if not LEDGER_STRING_REGEX.match(command_id):
                raise ValueError("command_id must be a valid ledger string")
        else:
            command_id = uuid.uuid4().hex

        if deduplication_duration is not None and deduplication_offset is not None:
            raise ValueError("cannot specify both deduplication_duration and deduplication_offset")

        object.__setattr__(self, "workflow_id", workflow_id)
        object.__setattr__(self, "command_id", command_id)
        object.__setattr__(self, "read_as", to_parties(read_as))
        object.__setattr__(self, "act_as", to_parties(act_as))
<<<<<<< HEAD
        object.__setattr__(self, "user_id", user_id)

    @property
    def application_name(self) -> str:
        return self.user_id
=======
        object.__setattr__(
            self,
            "deduplication_duration",
            to_timedelta(deduplication_duration) if deduplication_duration is not None else None,
        )
        object.__setattr__(self, "deduplication_offset", deduplication_offset)
>>>>>>> c9c3e485

    def __eq__(self, other: Any) -> bool:
        return (
            isinstance(other, CommandMeta)
            and self.workflow_id == other.workflow_id
            and self.command_id == other.command_id
            and self.read_as == other.read_as
            and self.act_as == other.act_as
            and self.deduplication_duration == self.deduplication_duration
            and self.deduplication_offset == self.deduplication_offset
        )

    def __repr__(self) -> str:
        s = []
        if self.workflow_id is not None:
            s.append(f"workflow_id={_repr.str(self.workflow_id)}")
        if self.command_id is not None:
            s.append(f"command_id={_repr.str(self.command_id )}")
        if self.read_as is not None:
            s.append(f"read_as={_repr.list(self.read_as)}")
        if self.act_as is not None:
            s.append(f"act_as={_repr.list(self.act_as)}")
        if self.deduplication_duration is not None:
            s.append(f"deduplication_duration={self.deduplication_duration}")
        if self.deduplication_offset is not None:
            s.append(f"deduplication_offset={_repr.str(self.deduplication_offset)}")
        return f"{self.__class__.__name__}({', '.join(s)})"


class CreateEvent:
    """
    An event that indicates a newly-created contract.
    """

    __match_args__ = (
        "contract_id",
        "payload",
        "signatories",
        "observers",
        "agreement_text",
        "key",
        "created_event_blob",
        "interface_views",
    )
    __slots__ = (
        "_contract_id",
        "_payload",
        "_signatories",
        "_observers",
        "_agreement_text",
        "_key",
        "_created_event_blob",
        "_interface_views",
    )
    if TYPE_CHECKING:
        _contract_id: ContractId
        _payload: ContractData
        _signatories: AbstractSet[Party]
        _observers: AbstractSet[Party]
        _agreement_text: Optional[str]
        _key: Optional[Any]
        _created_event_blob: Optional[bytes]
        _interface_views: Sequence[InterfaceView]

    def __init__(
        self,
        contract_id: ContractId,
        payload: ContractData,
        signatories: Collection[Party],
        observers: Collection[Party],
        agreement_text: Optional[str],
        key: Optional[Any],
        created_event_blob: Optional[bytes] = None,
        interface_views: Sequence[InterfaceView] = (),
    ):
        object.__setattr__(self, "_contract_id", contract_id)
        object.__setattr__(self, "_payload", payload)
        object.__setattr__(self, "_signatories", frozenset(signatories))
        object.__setattr__(self, "_observers", frozenset(observers))
        object.__setattr__(self, "_agreement_text", agreement_text)
        object.__setattr__(self, "_key", key)
        object.__setattr__(self, "_created_event_blob", created_event_blob)
        object.__setattr__(self, "_interface_views", tuple(interface_views))

    @property
    def contract_id(self) -> ContractId:
        """
        The ID of the created contract.
        """
        return self._contract_id

    @property
    def payload(self) -> ContractData:
        """
        The `parameters <https://docs.daml.com/daml/reference/templates.html#template-parameters>`_
        that were used to create the contract.
        """
        return self._payload

    @property
    def signatories(self) -> AbstractSet[Party]:
        """
        The `signatories <https://docs.daml.com/daml/reference/templates.html#signatory-parties>`_
        for this contract as specified by the template.
        """
        return self._signatories

    @property
    def observers(self) -> AbstractSet[Party]:
        """
        The `observers <https://docs.daml.com/daml/reference/templates.html#observers>`_ for this
        contract as specified explicitly by the template or implicitly as choice controllers.
        """
        return self._observers

    @property
    def agreement_text(self) -> Optional[str]:
        """
        The `agreement text <https://docs.daml.com/daml/reference/templates.html#agreements>`_ of
        the contract.
        """
        return self._agreement_text

    @property
    def key(self) -> Optional[Any]:
        """
        The `key <https://docs.daml.com/daml/reference/templates.html#contract-keys-and-maintainers>`_
        of the contract, if defined.
        """
        return self._key

    @property
    def created_event_blob(self) -> Optional[bytes]:
        """
        Opaque representation of contract create event payload intended for
        forwarding to an API server as a contract disclosed as part of a
        command submission.
        """
        return self._created_event_blob

    @property
    def interface_views(self) -> Sequence[InterfaceView]:
        """
        Interface views specified in the transaction filter.
        Includes an :class:`InterfaceView` for each interface for which there
        is an interface filter.
        """
        return self._interface_views

    def __eq__(self, other: Any) -> bool:
        return (
            isinstance(other, CreateEvent)
            and self.contract_id == other.contract_id
            and self.payload == other.payload
            and self.signatories == other.signatories
            and self.observers == other.observers
            and self.agreement_text == other.agreement_text
            and self.key == other.key
            and self.created_event_blob == other.created_event_blob
            and self.interface_views == other.interface_views
        )


class ArchiveEvent:
    """
    An event that indicates a contract was archived.
    """

    __slots__ = ("_contract_id",)
    if TYPE_CHECKING:
        _contract_id: ContractId

    def __init__(self, contract_id: ContractId):
        object.__setattr__(self, "_contract_id", contract_id)

    @property
    def contract_id(self) -> ContractId:
        """
        The contract ID of the archived contract.
        """
        return self._contract_id


Event = CreateEvent | ArchiveEvent


class Boundary:
    """
    An event that indicates a boundary in a query stream where events can be resumed.
    """

    __slots__ = ("_offset",)
    __match_args__ = ("offset",)
    if TYPE_CHECKING:
        _offset: Optional[str]

    def __init__(self, offset: Optional[str]):
        object.__setattr__(self, "_offset", offset)

    @property
    def offset(self) -> Optional[str]:
        """
        The offset at which this boundary occurred.

        If this is ``None``, that indicates that an active contract set was requested, but the
        ledger is completely empty.
        """
        return self._offset

    def __eq__(self, other: Any) -> bool:
        return isinstance(other, Boundary) and self.offset == other.offset

    def __hash__(self):
        return hash(self._offset)

    def __repr__(self):
        return f"Boundary({self._offset!r})"


EventOrBoundary = Event | Boundary


class ExerciseResponse:
    """
    Returned when directly exercising a choice using :meth:`Connection.create_and_exercise`,
    :meth:`Connection.exercise`, or :meth:`Connection.exercise_by_key`.
    """

    __slots__ = ("_result", "_events")
    __match_args__ = ("result", "events")
    if TYPE_CHECKING:
        _result: Optional[Any]
        _events: Sequence[CreateEvent | ArchiveEvent]

    def __init__(self, result: Optional[Any], events: Sequence[CreateEvent | ArchiveEvent]):
        object.__setattr__(self, "_result", result)
        object.__setattr__(self, "_events", tuple(events))

    @property
    def result(self) -> Optional[Any]:
        """
        The return value of the choice.
        """
        return self._result

    @property
    def events(self) -> Sequence[CreateEvent | ArchiveEvent]:
        """
        All of the events that occurred as a result of exercising the choice, including the archive
        event for the contract if the choice is consuming (or otherwise archives it as part of its
        execution).
        """
        return self._events

    def __repr__(self):
        return f"ExerciseResponse(result={self.result}, events={self.events})"


class InterfaceView:
    __slots__ = ("_interface_id", "_view_value")
    __match_args__ = ("interface_id", "view_value")
    if TYPE_CHECKING:
        _interface_id: TypeConName
        _view_value: Any

    def __init__(self, interface_id: TypeConName, view_value: Any):
        object.__setattr__(self, "_interface_id", interface_id)
        object.__setattr__(self, "_view_value", view_value)

    @property
    def interface_id(self) -> TypeConName:
        """
        The interface implemented by the matched event.
        """
        return self._interface_id

    @property
    def view_value(self) -> Any:
        """
        The value of the interface's view method on this event. Set if it was requested in the
        ``InterfaceFilter`` and it could be successfully computed.
        """
        return self._view_value

    def __eq__(self, other: object, /) -> bool:
        return (
            isinstance(other, InterfaceView)
            and self.interface_id == other.interface_id
            and self.view_value == other.view_value
        )


SubmitResponse: TypeAlias = Optional[CreateEvent | ExerciseResponse]


class User:
    """
    Full information about a ``User``.
    """

    __slots__ = ("id", "primary_party", "resource_version", "annotations")
    __match_args__ = ("id", "primary_party", "resource_version", "annotations")

    id: str
    primary_party: Party
    resource_version: Optional[str]
    annotations: Optional[Mapping[str, str]]

    def __init__(
        self,
        id: str,
        primary_party: Party,
        resource_version: Optional[str] = None,
        annotations: Optional[Mapping[str, str]] = None,
    ):
        self.id = id
        self.primary_party = primary_party
        self.resource_version = resource_version
        self.annotations = annotations


class _Right(abc.ABC):
    """
    Information about an individual right for a :class:`User`.
    """

    def __setattr__(self, key, value):
        """
        Overridden to make Right objects read-only.
        """
        raise AttributeError


@final
class ReadAs(_Right):
    __slots__: Final = ("party",)
    __match_args__: Final = ("party",)

    party: Party

    def __init__(self, party: Party, /):
        object.__setattr__(self, "party", party)

    def __repr__(self) -> str:
        return f"ReadAs({self.party!r})"


@final
class ActAs(_Right):
    __slots__: Final = ("party",)
    __match_args__: Final = ("party",)

    party: Party

    def __init__(self, party: Party, /):
        object.__setattr__(self, "party", party)

    def __repr__(self) -> str:
        return f"ActAs({self.party!r})"


@final
class _Admin(_Right):
    __slots__: Final = ()
    __match_args__: Final = ()

    def __repr__(self) -> str:
        return "Admin"


Admin = _Admin()


@final
class _IdentityProviderAdmin(_Right):
    __slots__: Final = ()
    __match_args__: Final = ()

    def __repr__(self) -> str:
        return "IdentityProviderAdmin"


IdentityProviderAdmin = _IdentityProviderAdmin()


Right: TypeAlias = _Admin | _IdentityProviderAdmin | ReadAs | ActAs


class PartyInfo:
    """
    Full information about a ``Party``.
    """

    __slots__ = ("_party", "_display_name", "_is_local")
    if TYPE_CHECKING:
        _party: Party
        _display_name: str
        _is_local: bool

    def __init__(self, party: Party, display_name: str, is_local: bool):
        object.__setattr__(self, "_party", party)
        object.__setattr__(self, "_display_name", display_name)
        object.__setattr__(self, "_is_local", is_local)

    @property
    def party(self) -> Party:
        """
        The stable unique identifier of a Daml ``Party``.
        """
        return self._party

    @property
    def display_name(self) -> str:
        """
        The human-readable name associated with the ``Party``.
        """
        return self._display_name

    @property
    def is_local(self) -> bool:
        """
        Indicates if the ``Party`` is hosted by the backing participant.
        """
        return self._is_local


class Version:
    __slots__ = ("version", "features")

    version: Final[str]  # type: ignore
    features: Final[VersionFeatures]  # type: ignore

    def __init__(self, version: str, features: VersionFeatures):
        object.__setattr__(self, "version", version)
        object.__setattr__(self, "features", features)


class VersionFeatures:
    __slots__ = ("user_management",)

    user_management: Final[VersionUserManagementFeature]  # type: ignore

    def __init__(self, user_management: VersionUserManagementFeature):
        object.__setattr__(self, "user_management", user_management)


class VersionUserManagementFeature:
    __slots__ = ("supported", "max_rights_per_user", "max_users_page_size")

    supported: Final[bool]  # type: ignore
    max_rights_per_user: Final[int]  # type: ignore
    max_users_page_size: Final[int]  # type: ignore

    def __init__(self, supported: bool, max_rights_per_user: int, max_users_page_size: int):
        object.__setattr__(self, "supported", supported)
        object.__setattr__(self, "max_rights_per_user", max_rights_per_user)
        object.__setattr__(self, "max_users_page_size", max_users_page_size)


class MeteringReport:
    __slots__ = ("participant", "request", "final", "applications")

    participant: str
    request: MeteringReportRequest
    final: bool
    applications: Sequence[MeteringReportApplication]

    def __init__(
        self,
        participant: str,
        request: MeteringReportRequest,
        final: bool,
        applications: Sequence[MeteringReportApplication],
    ):
        object.__setattr__(self, "participant", participant)
        object.__setattr__(self, "request", request)
        object.__setattr__(self, "final", final)
        object.__setattr__(self, "applications", applications)


class MeteringReportRequest:
    __slots__ = ("application", "from_", "to")
    application: str
    from_: datetime
    to: datetime

    def __init__(self, application: str, from_: datetime, to: datetime):
        object.__setattr__(self, "application", application)
        object.__setattr__(self, "from_", from_)
        object.__setattr__(self, "to", to)


class MeteringReportApplication:
    __slots__ = ("application", "events")

    application: str
    events: int

    def __init__(self, application: str, events: int):
        object.__setattr__(self, "application", application)
        object.__setattr__(self, "events", events)


def validate_template_id(value: str | TypeConName) -> TypeConName:
    if isinstance(value, TypeConName):
        return value
    else:
        return parse_type_con_name(value)<|MERGE_RESOLUTION|>--- conflicted
+++ resolved
@@ -25,19 +25,16 @@
 from .. import _repr
 from ..damlast.daml_lf_1 import TypeConName
 from ..damlast.lookup import parse_type_con_name
-<<<<<<< HEAD
-from ..prim import LEDGER_STRING_REGEX, ContractData, ContractId, Parties, Party, to_parties
-=======
 from ..prim import (
     LEDGER_STRING_REGEX,
     ContractData,
     ContractId,
+    Parties,
     Party,
     TimeDeltaLike,
     to_parties,
     to_timedelta,
 )
->>>>>>> c9c3e485
 from ..util.typing import safe_cast
 
 if sys.version_info >= (3, 12):
@@ -227,27 +224,19 @@
     exercising the choice.
     """
 
-<<<<<<< HEAD
-    __slots__ = ("contract_id", "choice", "argument")
-    __match_args__ = ("contract_id", "choice", "argument")
+    __slots__ = ("contract_id", "choice", "argument", "choice_interface_id")
+    __match_args__ = ("contract_id", "choice", "argument", "choice_interface_id")
     contract_id: Final[ContractId]  # type: ignore
     choice: Final[str]  # type: ignore
     argument: Final[Any]  # type: ignore
-=======
-    __slots__ = ("_choice", "_contract_id", "_argument", "_choice_interface_id")
-    if TYPE_CHECKING:
-        _choice: str
-        _contract_id: ContractId
-        _argument: Optional[Any]
-        _choice_interface_id: Optional[TypeConName]
->>>>>>> c9c3e485
+    choice_interface_id: Final[TypeConName | None]  # type: ignore
 
     def __init__(
         self,
         contract_id: ContractId,
         choice: str,
         argument: Optional[Any] = None,
-        choice_interface_id: Optional[TypeConName] = None,
+        choice_interface_id: str | TypeConName | None = None,
     ):
         """
         Initialize an :class:`ExerciseCommand`.
@@ -261,48 +250,14 @@
         :param choice_interface_id:
             An optional interface ID, if exercising a choice on an interface.
         """
-<<<<<<< HEAD
         object.__setattr__(self, "contract_id", safe_cast(ContractId, contract_id))
         object.__setattr__(self, "choice", safe_cast(str, choice))
         object.__setattr__(self, "argument", dict(argument) if argument is not None else dict())
-=======
-        object.__setattr__(self, "_choice", safe_cast(str, choice))
-        object.__setattr__(self, "_contract_id", safe_cast(ContractId, contract_id))
-        object.__setattr__(self, "_argument", dict(argument) if argument is not None else dict())
         object.__setattr__(
             self,
-            "_choice_interface_id",
-            validate_template_id(choice_interface_id) if choice_interface_id else None,
+            "choice_interface_id",
+            validate_template_id(choice_interface_id) if choice_interface_id is not None else None,
         )
-
-    @property
-    def contract_id(self) -> ContractId:
-        """
-        The contract ID of the contract to exercise.
-        """
-        return self._contract_id
-
-    @property
-    def choice(self) -> str:
-        """
-        The choice to exercise.
-        """
-        return self._choice
-
-    @property
-    def argument(self) -> Any:
-        """
-        The choice arguments.
-        """
-        return self._argument
->>>>>>> c9c3e485
-
-    @property
-    def choice_interface_id(self) -> Optional[TypeConName]:
-        """
-        The interface ID, if this choice is meant to be exercised on an interface.
-        """
-        return self._choice_interface_id
 
     def __eq__(self, other: Any) -> bool:
         return (
@@ -314,14 +269,7 @@
         )
 
     def __repr__(self):
-<<<<<<< HEAD
         return f"ExerciseCommand({self.contract_id}, {self.choice!r}, {self.argument})"
-=======
-        if self.choice_interface_id:
-            return f"ExerciseCommand({self.choice!r}, {self.contract_id}, {self.argument}, choice_interface_id={self.choice_interface_id})"
-        else:
-            return f"ExerciseCommand({self.choice!r}, {self.contract_id}, {self.argument})"
->>>>>>> c9c3e485
 
 
 @final
@@ -334,21 +282,12 @@
     result of exercising the choice.
     """
 
-<<<<<<< HEAD
     __slots__ = ("template_id", "key", "choice", "argument")
     __match_args__ = ("template_id", "key", "choice", "argument")
     template_id: TypeConName
     key: Any
     choice: str
     argument: Optional[Any]
-=======
-    __slots__ = ("_template_id", "_key", "_choice", "_argument", "_choice_interface_id")
-    if TYPE_CHECKING:
-        _template_id: TypeConName
-        _key: Any
-        _choice: str
-        _argument: Optional[Any]
->>>>>>> c9c3e485
 
     def __init__(
         self,
@@ -421,6 +360,12 @@
         An optional set of act-as parties to use to submit this command. Note that for a
         ledger with authorization, these parties must be a subset of the parties in the token.
 
+    .. py:attribute:: user_id
+        :type: str
+
+        An optional set of act-as parties to use to submit this command. Note that for a
+        ledger with authorization, these parties must be a subset of the parties in the token.
+
     .. py:attribute:: deduplication_duration
         :type: timedelta | None
 
@@ -432,14 +377,23 @@
         An optional maximum deduplication offset. Cannot be specified with deduplication_duration.
     """
 
-<<<<<<< HEAD
-    __slots__ = "workflow_id", "command_id", "read_as", "act_as", "user_id"
+    __slots__ = (
+        "workflow_id",
+        "command_id",
+        "read_as",
+        "act_as",
+        "user_id",
+        "deduplication_duration",
+        "deduplication_offset",
+    )
 
     workflow_id: Optional[str]
     command_id: Optional[str]
     read_as: Optional[Sequence[Party]]
     act_as: Optional[Sequence[Party]]
     user_id: str
+    deduplication_duration: Optional[timedelta]
+    deduplication_offset: Optional[str]
 
     def __init__(
         self,
@@ -448,33 +402,8 @@
         read_as: Optional[Parties],
         act_as: Optional[Parties],
         user_id: str,
-=======
-    __slots__ = (
-        "workflow_id",
-        "command_id",
-        "read_as",
-        "act_as",
-        "deduplication_duration",
-        "deduplication_offset",
-    )
-
-    if TYPE_CHECKING:
-        workflow_id: "Optional[str]"
-        command_id: "Optional[str]"
-        read_as: "Optional[Sequence[Party]]"
-        act_as: "Optional[Sequence[Party]]"
-        deduplication_duration: "Optional[timedelta]"
-        deduplication_offset: "Optional[str]"
-
-    def __init__(
-        self,
-        workflow_id: "Optional[str]",
-        command_id: "Optional[str]",
-        read_as: "Union[None, Party, Collection[Party]]",
-        act_as: "Union[None, Party, Collection[Party]]",
-        deduplication_duration: "Optional[TimeDeltaLike]",
-        deduplication_offset: "Optional[str]",
->>>>>>> c9c3e485
+        deduplication_duration: Optional[TimeDeltaLike],
+        deduplication_offset: Optional[str],
     ):
         if workflow_id:
             if not LEDGER_STRING_REGEX.match(workflow_id):
@@ -495,20 +424,17 @@
         object.__setattr__(self, "command_id", command_id)
         object.__setattr__(self, "read_as", to_parties(read_as))
         object.__setattr__(self, "act_as", to_parties(act_as))
-<<<<<<< HEAD
         object.__setattr__(self, "user_id", user_id)
-
-    @property
-    def application_name(self) -> str:
-        return self.user_id
-=======
         object.__setattr__(
             self,
             "deduplication_duration",
             to_timedelta(deduplication_duration) if deduplication_duration is not None else None,
         )
         object.__setattr__(self, "deduplication_offset", deduplication_offset)
->>>>>>> c9c3e485
+
+    @property
+    def application_name(self) -> str:
+        return self.user_id
 
     def __eq__(self, other: Any) -> bool:
         return (
@@ -531,6 +457,8 @@
             s.append(f"read_as={_repr.list(self.read_as)}")
         if self.act_as is not None:
             s.append(f"act_as={_repr.list(self.act_as)}")
+        if self.user_id is not None:
+            s.append(f"user_id={_repr.list(self.user_id)}")
         if self.deduplication_duration is not None:
             s.append(f"deduplication_duration={self.deduplication_duration}")
         if self.deduplication_offset is not None:
