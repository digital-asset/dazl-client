# Copyright (c) 2017-2022 Digital Asset (Switzerland) GmbH and/or its affiliates. All rights reserved.
# SPDX-License-Identifier: Apache-2.0
<<<<<<< HEAD

from asyncio import CancelledError, sleep
=======
from __future__ import annotations

from asyncio import sleep
>>>>>>> 2ab2b342
from datetime import datetime, timedelta
from typing import Awaitable, Callable, TypeVar

from grpc import RpcError, StatusCode

T = TypeVar("T")

DEFAULT_TIMEOUT = timedelta(minutes=1)


def is_retryable_exception(ex: Exception) -> bool:
    if not isinstance(ex, RpcError):
        return False

    # TODO: Expand on these categories as documented here:
    #  https://docs.daml.com/app-dev/grpc/error-codes.html
    status = ex.code()
    if status == StatusCode.UNAVAILABLE:
        return True
    elif status == StatusCode.FAILED_PRECONDITION and ex.details().startswith(
        "PARTY_ALLOCATION_WITHOUT_CONNECTED_DOMAIN"
    ):
        return True

    return False


async def retry(
    fn: Callable[[], Awaitable[T]],
    *,
    retry_safe_ex: Callable[[Exception], bool] = is_retryable_exception,
    timeout: timedelta = DEFAULT_TIMEOUT,
) -> T:
    a, b = 0, 1
    start = datetime.utcnow()
    while True:
        try:
            return await fn()
        except CancelledError:
            raise
        except Exception as ex:
            if (datetime.utcnow() - start) <= timeout and retry_safe_ex(ex):
                # retry in increasing intervals according to the Fibonacci sequence;
                # exponential backoff generally makes us wait too long
                a, b = b, a + b
                await sleep(a)
            else:
                raise<|MERGE_RESOLUTION|>--- conflicted
+++ resolved
@@ -1,13 +1,9 @@
 # Copyright (c) 2017-2022 Digital Asset (Switzerland) GmbH and/or its affiliates. All rights reserved.
 # SPDX-License-Identifier: Apache-2.0
-<<<<<<< HEAD
+
+from __future__ import annotations
 
 from asyncio import CancelledError, sleep
-=======
-from __future__ import annotations
-
-from asyncio import sleep
->>>>>>> 2ab2b342
 from datetime import datetime, timedelta
 from typing import Awaitable, Callable, TypeVar
 
