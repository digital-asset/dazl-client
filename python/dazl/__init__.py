# Copyright (c) 2017-2025 Digital Asset (Switzerland) GmbH and/or its affiliates. All rights reserved.
# SPDX-License-Identifier: Apache-2.0

"""
This module contains the Python API for interacting with the Ledger API.
"""
from __future__ import annotations

__all__ = [
    "connect",
    "Command",
    "Connection",
    "ContractData",
    "ContractId",
    "CreateAndExerciseCommand",
    "CreateCommand",
    "DazlError",
    "ExerciseByKeyCommand",
    "ExerciseCommand",
    "LOG",
    "Party",
    "__version__",
    "frozendict",
]

from ._logging import LOG
from .ledger import (
    Command,
    Connection,
    CreateAndExerciseCommand,
    CreateCommand,
    ExerciseByKeyCommand,
    ExerciseCommand,
    connect,
)
from .prim import ContractData, ContractId, DazlError, FrozenDict as frozendict, Party

# Large Protobuf message support

# These methods are undocumented, but is required to read even moderately sized DALF's.
try:
    # For Protobuf libraries version 4 or later (using upb)
    # noinspection PyPackageRequirements,PyUnresolvedReferences,PyProtectedMember
    from google._upb._message import SetAllowOversizeProtos

    SetAllowOversizeProtos(True)
except ImportError:
    pass

try:
    # For Protobuf libraries version 3 or earlier (using upb)
    # noinspection PyPackageRequirements,PyUnresolvedReferences,PyProtectedMember
    from google.protobuf.pyext import _message

    _message.SetAllowOversizeProtos(True)
except ImportError:
    pass


<<<<<<< HEAD
__version__ = "8.6.0"
=======
__version__ = "7.12.0"
>>>>>>> c9c3e485
<|MERGE_RESOLUTION|>--- conflicted
+++ resolved
@@ -57,8 +57,4 @@
     pass
 
 
-<<<<<<< HEAD
-__version__ = "8.6.0"
-=======
-__version__ = "7.12.0"
->>>>>>> c9c3e485
+__version__ = "8.7.0"