--- conflicted
+++ resolved
@@ -5,582 +5,6 @@
 This module has been relocated to ``dazl.client.commands``, though if possible you should move to
 the command types defined in ``dazl.ledger`` instead.
 """
-<<<<<<< HEAD
-from dataclasses import dataclass, fields
-from datetime import timedelta
-from typing import TYPE_CHECKING, Any, Collection, List, Mapping, Optional, Sequence, Tuple, Union
-import uuid
-import warnings
-
-from ..damlast.daml_lf_1 import Type, TypeConName
-from ..damlast.daml_types import con
-from ..damlast.lookup import find_choice
-from ..damlast.protocols import SymbolLookup
-from ..prim import ContractId, Party
-from ..util.typing import safe_cast
-
-if TYPE_CHECKING:
-    with warnings.catch_warnings():
-        warnings.simplefilter("ignore", DeprecationWarning)
-        from .types import Type as DeprecatedType, TypeReference, UnresolvedTypeReference
-
-    from ..values import Context, ValueMapper
-
-CommandsOrCommandSequence = Union[None, "Command", Sequence[Optional["Command"]]]
-EventHandlerResponse = Union[CommandsOrCommandSequence, "CommandBuilder", "CommandPayload"]
-
-
-class Command:
-    """
-    Base class for write-side commands.
-    """
-
-
-@dataclass(init=False, frozen=True)
-class CreateCommand(Command):
-    """
-    A command that creates a contract without any predecessors.
-
-    .. attribute:: CreateCommand.template
-
-        Refers to the type of a template. This can be passed in as a ``str`` to the constructor,
-        where it assumed to represent the ID or name of a template.
-
-    .. attribute:: CreateCommand.arguments
-
-        The arguments to the create (as a ``dict``).
-    """
-
-    __slots__ = ("template_type", "arguments", "_template_type_deprecated")
-
-    template_type: "TypeConName"
-    arguments: "Mapping[str, Any]"
-    _template_type_deprecated: "TypeReference"
-
-    def __init__(self, template: "Union[str, TypeConName, DeprecatedType]", arguments=None):
-        from ..damlast.compat import parse_template
-
-        template_type, template_type_deprecated = parse_template(template)
-        object.__setattr__(self, "template_type", template_type)
-        object.__setattr__(self, "arguments", arguments or dict())
-        object.__setattr__(self, "_template_type_deprecated", template_type_deprecated)
-
-    @property
-    def template(self) -> "TypeReference":
-        warnings.warn(
-            "CreateCommand.template is deprecated; use CreateCommand.template_type instead.",
-            DeprecationWarning,
-            stacklevel=2,
-        )
-        return self._template_type_deprecated
-
-    def replace(self, template: "Union[None, str, DeprecatedType]" = None, arguments=None):
-        """
-        Create a new :class:`CreateCommand` with the same identifier as this command, but with new
-        values for its parameters.
-
-        :param template:
-            The new value of the `template` field, or `None` to reuse the existing value.
-        :param arguments:
-            The new value of the `arguments` field, or `None` to reuse the existing value.
-        """
-        warnings.warn(
-            "CreateCommand.replace is deprecated; simply construct a CreateCommand with the "
-            "desired values instead.",
-            DeprecationWarning,
-            stacklevel=2,
-        )
-
-        if template is not None:
-            template = (
-                template
-                if isinstance(template, DeprecatedType)
-                else UnresolvedTypeReference(template)
-            )
-        return CreateCommand(
-            template if template is not None else self.template_type,
-            arguments if arguments is not None else self.arguments,
-        )
-
-    def __repr__(self):
-        return f"<create {self.template_type} {self.arguments}>"
-
-
-@dataclass(init=False, frozen=True)
-class ExerciseCommand(Command):
-    """
-    A command that exercises a choice on a pre-existing contract.
-
-    .. attribute:: ExerciseCommand.contract
-
-        The :class:`ContractId` on which a choice is being exercised.
-
-    .. attribute:: ExerciseCommand.choice
-
-        Refers to a choice (either a :class:`ChoiceRef` or a :class:`ChoiceMetadata`).
-        This can be passed in as a ``str`` to the constructor, where it assumed to represent the
-        name of a choice.
-
-    .. attribute:: ExerciseCommand.arguments
-
-        The arguments to the exercise choice (as a ``dict``).
-
-    Note that when an ``ExerciseCommand`` is created, an additional ``template_id`` parameter can
-    be supplied to the constructor to aid in disambiguation of the specific choice being invoked.
-    In some situations involving composite commands, a ``template_id`` must eventually be supplied
-    before a choice can be exercised. If this ``template_id`` is specified, the ``contract`` and
-    ``choice`` are both tagged with this ID.
-
-    Instance methods:
-
-    .. automethod:: replace
-    """
-
-    __slots__ = ("contract", "choice", "arguments")
-
-    contract: "ContractId"
-    choice: str
-    arguments: "Optional[Any]"
-
-    def __init__(self, contract: "ContractId", choice: str, arguments: "Optional[Any]" = None):
-        object.__setattr__(self, "contract", safe_cast(ContractId, contract))
-        object.__setattr__(self, "choice", safe_cast(str, choice))
-        object.__setattr__(self, "arguments", dict(arguments) if arguments is not None else dict())
-
-    def replace(self, contract=None, choice=None, arguments=None):
-        """
-        Create a new :class:`ExerciseCommand` with the same identifier as this command, but with new
-        values for its parameters.
-
-        :param contract:
-            The new value of the `contract` field, or `None` to reuse the existing value.
-            The same type coercion rules used in the constructor apply here.
-        :param choice:
-            The new value of the `choice` field, or `None` to reuse the existing value.
-            The same type coercion rules used in the constructor apply here.
-        :param arguments:
-            The new value of the `choice` field, or `None` to reuse the existing value.
-        """
-        warnings.warn(
-            "ExerciseCommand.replace is deprecated; simply construct a ExerciseCommand with the "
-            "desired values instead.",
-            DeprecationWarning,
-        )
-        return ExerciseCommand(
-            contract if contract is not None else self.contract,
-            choice if choice is not None else self.choice,
-            arguments if arguments is not None else self.arguments,
-        )
-
-    def __repr__(self):
-        return f"<exercise '{self.contract.value}' {self.choice} with {self.arguments}>"
-
-
-@dataclass(init=False, frozen=True)
-class ExerciseByKeyCommand(Command):
-    template_type: "TypeConName"
-    contract_key: "Any"
-    choice: str
-    choice_argument: "Any"
-    _template_type_deprecated: "TypeReference"
-
-    def __init__(
-        self,
-        template: "Union[str, TypeConName, TypeReference]",
-        contract_key: "Any",
-        choice: str,
-        choice_argument: "Any",
-    ):
-        from ..damlast.compat import parse_template
-
-        template_type, template_type_deprecated = parse_template(template)
-        object.__setattr__(self, "template_type", template_type)
-        object.__setattr__(self, "contract_key", contract_key)
-        object.__setattr__(self, "choice", choice)
-        object.__setattr__(self, "choice_argument", choice_argument)
-        object.__setattr__(self, "_template_type_deprecated", template_type_deprecated)
-
-    @property
-    def template(self) -> "TypeReference":
-        warnings.warn(
-            "ExerciseByKeyCommand.template is deprecated; use ExerciseByKeyCommand.template_type "
-            "instead.",
-            DeprecationWarning,
-            stacklevel=2,
-        )
-        return self._template_type_deprecated
-
-
-@dataclass(init=False, frozen=True)
-class CreateAndExerciseCommand(Command):
-    template_type: "TypeConName"
-    arguments: "Mapping[str, Any]"
-    choice: str
-    choice_argument: "Any"
-    _template_type_deprecated: "TypeReference"
-
-    def __init__(
-        self,
-        template: "Union[str, TypeConName, TypeReference]",
-        arguments: "Mapping[str, Any]",
-        choice: str,
-        choice_argument: "Any",
-    ):
-        from ..damlast.compat import parse_template
-
-        template_type, template_type_deprecated = parse_template(template)
-        object.__setattr__(self, "template_type", template_type)
-        object.__setattr__(self, "arguments", arguments)
-        object.__setattr__(self, "choice", choice)
-        object.__setattr__(self, "choice_argument", choice_argument)
-        object.__setattr__(self, "_template_type_deprecated", template_type_deprecated)
-
-    @property
-    def template(self) -> "TypeReference":
-        warnings.warn(
-            "CreateAndExerciseCommand.template is deprecated; use "
-            "CreateAndExerciseCommand.template_type instead.",
-            DeprecationWarning,
-            stacklevel=2,
-        )
-        return self._template_type_deprecated
-
-
-class CommandBuilder:
-    """
-    Builder class for generating commands to be sent to the ledger.
-    """
-
-    @classmethod
-    def coerce(cls, obj, atomic_default=False) -> "CommandBuilder":
-        """
-        Create a :class:`CommandBuilder` from the objects that an event handler is allowed to
-        return.
-
-        :param obj:
-        :param atomic_default:
-        :return:
-        """
-        if isinstance(obj, CommandBuilder):
-            return obj
-
-        builder = CommandBuilder(atomic_default=atomic_default)
-        if obj is not None:
-            builder.append(obj)
-        return builder
-
-    def __init__(self, atomic_default=False):
-        self._atomic_default = atomic_default
-        self._commands = [[]]  # type: List[List[Command]]
-        self._defaults = CommandDefaults()
-
-    def defaults(
-        self,
-        party: Optional[Party] = None,
-        ledger_id: Optional[str] = None,
-        workflow_id: Optional[str] = None,
-        application_id: Optional[str] = None,
-        command_id: Optional[str] = None,
-        deduplication_time: Optional[timedelta] = None,
-    ) -> None:
-        if party is not None:
-            self._defaults.default_party = party
-        if ledger_id is not None:
-            self._defaults.ledger_id = ledger_id
-        if workflow_id is not None:
-            self._defaults.default_workflow_id = workflow_id
-        if application_id is not None:
-            self._defaults.default_application_id = application_id
-        if command_id is not None:
-            self._defaults.default_command_id = command_id
-        if deduplication_time is not None:
-            self._defaults.default_deduplication_time = deduplication_time
-
-    def create(self, template, arguments=None) -> "CommandBuilder":
-        return self.append(create(template, arguments=arguments))
-
-    def exercise(self, contract, choice, arguments=None) -> "CommandBuilder":
-        return self.append(exercise(contract, choice, arguments=arguments))
-
-    def create_and_exercise(
-        self, template, create_arguments, choice_name, choice_arguments=None
-    ) -> "CommandBuilder":
-        return self.append(
-            create_and_exercise(template, create_arguments, choice_name, choice_arguments)
-        )
-
-    def append(self, *commands: CommandsOrCommandSequence) -> "CommandBuilder":
-        """
-        Append one or more commands, or list of commands to the :class:`CommandBuilder` in flight.
-        This method respects the value of ``atomic_default`` that this object was constructed with.
-        In order to force commands to be submitted either atomically, use :meth:`append_atomically`.
-        To allow these commands to be submitted in parallel use :meth:`append_nonatomically`.
-
-        :param commands: One or more commands, or list of commands to be submitted to the ledger.
-        :return: This object.
-        """
-        if self._atomic_default:
-            # a command builder that defaults to being atomic will put all commands in a single
-            # transaction; build on the very first transaction
-            self._commands[0].extend(flatten_command_sequence(commands))
-            return self
-        else:
-            return self.append_nonatomically(*commands)
-
-    def append_atomically(self, *commands: CommandsOrCommandSequence) -> "CommandBuilder":
-        self._commands.extend([flatten_command_sequence(commands)])
-        return self
-
-    def append_nonatomically(self, *commands: CommandsOrCommandSequence) -> "CommandBuilder":
-        self._commands.extend([[cmd] for cmd in flatten_command_sequence(commands)])
-        return self
-
-    def build(self, defaults: "Optional[CommandDefaults]" = None) -> "Collection[CommandPayload]":
-        """
-        Return a collection of commands.
-        """
-        if defaults is None:
-            raise ValueError("defaults must currently be specified")
-
-        command_id = (
-            defaults.default_command_id or self._defaults.default_command_id or uuid.uuid4().hex
-        )
-
-        return [
-            CommandPayload(
-                party=defaults.default_party or self._defaults.default_party,
-                ledger_id=defaults.default_ledger_id or self._defaults.default_ledger_id,
-                workflow_id=defaults.default_workflow_id or self._defaults.default_workflow_id,
-                application_id=defaults.default_application_id
-                or self._defaults.default_application_id,
-                command_id=command_id,
-                deduplication_time=defaults.default_deduplication_time
-                or self._defaults.default_deduplication_time,
-                commands=commands,
-            )
-            for i, commands in enumerate(self._commands)
-            if commands
-        ]
-
-    def __format__(self, format_spec):
-        if format_spec == "c":
-            return str(self._commands)
-        else:
-            return repr(self)
-
-    def __repr__(self):
-        return f"CommandBuilder({self._commands})"
-
-
-def flatten_command_sequence(commands: Sequence[CommandsOrCommandSequence]) -> List[Command]:
-    """
-    Convert a list of mixed commands, ``None``, and list of commands into an ordered sequence of
-    non-``None`` commands.
-    """
-    ret = []  # type: List[Command]
-    errors = []  # type: List[Tuple[Sequence[int], CommandsOrCommandSequence]]
-
-    for i, obj in enumerate(commands):
-        if obj is not None:
-            if isinstance(obj, Command):
-                ret.append(obj)
-            else:
-                try:
-                    cmd_iter = iter(obj)
-                except TypeError:
-                    errors.append(((i,), obj))
-                    continue
-                for j, cmd in enumerate(cmd_iter):
-                    if isinstance(cmd, Command):
-                        ret.append(cmd)
-                    else:
-                        errors.append(((i, j), cmd))
-    if errors:
-        raise ValueError(
-            f"Failed to interpret some elements as Commands in the list: " f"$[{index}] = {command}"
-            for index, command in errors
-        )
-    return ret
-
-
-@dataclass
-class CommandDefaults:
-    """
-    Values to use for a :class:`Command` when no value is specified with the creation of the
-    command.
-    """
-
-    default_party: Optional[Party] = None
-    default_ledger_id: Optional[str] = None
-    default_workflow_id: Optional[str] = None
-    default_application_id: Optional[str] = None
-    default_command_id: Optional[str] = None
-    default_deduplication_time: Optional[timedelta] = None
-
-
-@dataclass(frozen=True)
-class CommandPayload:
-    """
-    A request to mutate active state of the ledger.
-
-    .. attribute:: CommandPayload.party
-        The party submitting the request.
-    .. attribute:: CommandPayload.application_id:
-        An optional application ID to accompany the request.
-    .. attribute:: CommandPayload.command_id:
-        A hash that represents the BIM commitment.
-    .. attribute:: CommandPayload.deduplication_time:
-        The maximum time interval before the client should consider this command expired.
-    .. attribute:: CommandPayload.commands
-        A sequence of commands to submit to the ledger. These commands are submitted atomically
-        (in other words, they all succeed or they all fail).
-    .. attribute:: CommandPayload.deduplication_time:
-        The length of the time window during which all commands with the same party and command ID
-        will be deduplicated. Duplicate commands submitted before the end of this window return an
-        ``ALREADY_EXISTS`` error.
-    """
-
-    party: Party
-    ledger_id: str
-    workflow_id: str
-    application_id: str
-    command_id: str
-    commands: "Sequence[Command]"
-    deduplication_time: "Optional[timedelta]" = None
-
-    def __post_init__(self):
-        missing_fields = [
-            field.name
-            for field in fields(self)
-            if field.name != "deduplication_time" and getattr(self, field.name) is None
-        ]
-        if missing_fields:
-            raise ValueError(
-                f"Some fields are set to None when they are required: " f"{missing_fields}"
-            )
-
-
-def create(template, arguments=None):
-    if not isinstance(template, (str, TypeConName)):
-        raise ValueError(
-            "template must be a string name, a template type, or an instantiated template"
-        )
-
-    return CreateCommand(template, arguments)
-
-
-def exercise(contract, choice, arguments=None):
-    if not isinstance(choice, str):
-        raise ValueError(
-            "choice must be a string name, a template type, " "or an instantiated template"
-        )
-
-    return ExerciseCommand(contract, choice, arguments)
-
-
-def exercise_by_key(template, contract_key, choice_name, choice_argument):
-    return ExerciseByKeyCommand(template, contract_key, choice_name, choice_argument)
-
-
-def create_and_exercise(template, create_arguments, choice_name, choice_argument):
-    return CreateAndExerciseCommand(template, create_arguments, choice_name, choice_argument)
-
-
-class Serializer:
-    """
-    Serializer interface for objects on the write-side of the API.
-    """
-
-    def serialize_value(self, tt: "Type", obj: "Any") -> "Any":
-        raise NotImplementedError("serialize_value requires an implementation")
-
-    def serialize_command(self, command: "Any") -> "Any":
-        raise NotImplementedError("serialize_command requires an implementation")
-
-    def serialize_command_request(self, command: "CommandPayload") -> "Any":
-        raise NotImplementedError("serialize_command_request requires an implementation")
-
-
-class AbstractSerializer(Serializer):
-    """
-    Implementation of :class:`Serializer` that helps enforce that all possible cases of type
-    serialization have been implemented.
-    """
-
-    def __init__(self, lookup: "SymbolLookup"):
-        self.lookup = lookup
-
-    @property
-    def mapper(self) -> "ValueMapper":
-        raise NotImplementedError(f"{type(self)}.mapper() must be defined")
-
-    def serialize_value(self, tt: "Type", obj: Any) -> "Any":
-        from ..values import Context
-
-        return Context(self.mapper, self.lookup).convert(tt, obj)
-
-    def serialize_commands(self, commands: "Sequence[Command]") -> "Sequence[Any]":
-        return [self.serialize_command(cmd) for cmd in commands]
-
-    def serialize_command(self, command: "Command") -> "Any":
-        if isinstance(command, CreateCommand):
-            name = self.lookup.template_name(command.template_type)
-            value = self.serialize_value(con(name), command.arguments)
-            return self.serialize_create_command(name, value)
-
-        elif isinstance(command, ExerciseCommand):
-            template = self.lookup.template(command.contract.value_type)
-            choice = find_choice(template, command.choice)
-            args = self.serialize_value(choice.arg_binder.type, command.arguments)
-            return self.serialize_exercise_command(command.contract, choice.name, args)
-
-        elif isinstance(command, CreateAndExerciseCommand):
-            name = self.lookup.template_name(command.template_type)
-            template = self.lookup.template(name)
-            create_value = self.serialize_value(con(name), command.arguments)
-            choice = find_choice(template, command.choice)
-            choice_args = self.serialize_value(choice.arg_binder.type, command.choice_argument)
-            return self.serialize_create_and_exercise_command(
-                name, create_value, choice.name, choice_args
-            )
-
-        elif isinstance(command, ExerciseByKeyCommand):
-            name = self.lookup.template_name(command.template_type)
-            template = self.lookup.template(name)
-            key_type = template.key
-            if key_type is None:
-                raise ValueError(f"template {template.tycon} does not have a key")
-            key_value = self.serialize_value(key_type.type, command.contract_key)
-            choice = find_choice(template, command.choice)
-            choice_args = self.serialize_value(choice.arg_binder.type, command.choice_argument)
-            return self.serialize_exercise_by_key_command(name, key_value, choice.name, choice_args)
-
-        else:
-            raise ValueError(f"unknown Command type: {command!r}")
-
-    def serialize_create_command(self, name: "TypeConName", template_args: "Any") -> "Any":
-        raise NotImplementedError("serialize_create_command requires an implementation")
-
-    def serialize_exercise_command(
-        self, contract_id: "ContractId", choice_name: str, choice_args: "Any"
-    ) -> "Any":
-        raise NotImplementedError("serialize_exercise_command requires an implementation")
-
-    def serialize_exercise_by_key_command(
-        self, name: "TypeConName", key_arguments: "Any", choice_name: str, choice_arguments: "Any"
-    ) -> "Any":
-        raise NotImplementedError("serialize_exercise_by_key_command requires an implementation")
-
-    def serialize_create_and_exercise_command(
-        self, name: "TypeConName", create_args: "Any", choice_name: str, choice_arguments: "Any"
-    ) -> "Any":
-        raise NotImplementedError(
-            "serialize_create_and_exercise_command requires an implementation"
-        )
-
-    def serialize_command_request(self, command: "CommandPayload") -> "Any":
-        raise RuntimeError("this serializer does not support serialize_command_request")
-=======
 
 from ..client.commands import (
     CommandBuilder,
@@ -619,5 +43,4 @@
     "exercise",
     "exercise_by_key",
     "flatten_command_sequence",
-]
->>>>>>> 7f9453d1
+]