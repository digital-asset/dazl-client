# Copyright (c) 2017-2021 Digital Asset (Switzerland) GmbH and/or its affiliates. All rights reserved.
# SPDX-License-Identifier: Apache-2.0

"""
This module has been relocated to ``dazl.damlast.lookup``.
"""
<<<<<<< HEAD
from typing import Any, Iterator, Tuple, Union
=======

from typing import Iterator, Tuple
>>>>>>> 7f9453d1
import warnings

from ..damlast.daml_lf_1 import PackageRef
from ..damlast.lookup import validate_template as _validate_template

__all__ = ["validate_template", "template_reverse_globs"]

warnings.warn(
    "dazl.model.lookup is deprecated; use dazl.damlast.lookup instead.",
    DeprecationWarning,
    stacklevel=2,
)


def validate_template(template) -> "Tuple[PackageRef, str]":
    """
    Return a module and type name component from something that can be interpreted as a template.

    This function is deprecated and will be removed in dazl v8; please use
    ``dazl.damlast.lookup.validate_template`` instead.

<<<<<<< HEAD
def validate_template(template: "Any") -> "Tuple[Union[str, PackageRef], str]":
=======
    :param template:
        Any object that can be interpreted as an identifier for a template.
    """
>>>>>>> 7f9453d1
    warnings.warn(
        "dazl.model.lookup.validate_template is deprecated and will be removed in dazl v8; "
        "use dazl.damlast.lookup.validate_template instead",
        DeprecationWarning,
        stacklevel=2,
    )

    return _validate_template(template, allow_deprecated_identifiers=True)


def template_reverse_globs(primary_only: bool, package_id: str, type_name: str) -> "Iterator[str]":
    """
    Return an iterator over strings that glob to a specified type.
    """
    # noinspection PyProtectedMember
    from ..client.events import _template_reverse_globs

    warnings.warn(
        "template_reverse_globs is deprecated; use either "
        "dazl.damlast.lookup.matching_normalizations (for template_reverse_globs(False, ...)) or "
        "dazl.damlast.lookup.normalize(for template_reverse_globs(True, ...)). "
        "Note that the new functions do NOT support periods as a delimiter between "
        "module names and entity names; you MUST use a colon.",
        DeprecationWarning,
    )
    return _template_reverse_globs(primary_only, package_id, type_name)<|MERGE_RESOLUTION|>--- conflicted
+++ resolved
@@ -4,12 +4,8 @@
 """
 This module has been relocated to ``dazl.damlast.lookup``.
 """
-<<<<<<< HEAD
-from typing import Any, Iterator, Tuple, Union
-=======
 
 from typing import Iterator, Tuple
->>>>>>> 7f9453d1
 import warnings
 
 from ..damlast.daml_lf_1 import PackageRef
@@ -31,13 +27,9 @@
     This function is deprecated and will be removed in dazl v8; please use
     ``dazl.damlast.lookup.validate_template`` instead.
 
-<<<<<<< HEAD
-def validate_template(template: "Any") -> "Tuple[Union[str, PackageRef], str]":
-=======
     :param template:
         Any object that can be interpreted as an identifier for a template.
     """
->>>>>>> 7f9453d1
     warnings.warn(
         "dazl.model.lookup.validate_template is deprecated and will be removed in dazl v8; "
         "use dazl.damlast.lookup.validate_template instead",
