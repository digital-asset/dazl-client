--- conflicted
+++ resolved
@@ -1,9 +1,7 @@
 # Copyright (c) 2017-2022 Digital Asset (Switzerland) GmbH and/or its affiliates. All rights reserved.
 # SPDX-License-Identifier: Apache-2.0
-<<<<<<< HEAD
-=======
+
 from __future__ import annotations
->>>>>>> fdeff4b8
 
 from dazl import connect
 from dazl.ledger import ActAs, Admin, ReadAs, User
