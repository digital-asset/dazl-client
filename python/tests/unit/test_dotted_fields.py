--- conflicted
+++ resolved
@@ -1,13 +1,9 @@
 # Copyright (c) 2017-2022 Digital Asset (Switzerland) GmbH and/or its affiliates. All rights reserved.
 # SPDX-License-Identifier: Apache-2.0
 
-<<<<<<< HEAD
-from dazl.testing import SandboxLauncher, connect_with_new_party
-=======
 from __future__ import annotations
 
-from dazl.testing import connect_with_new_party
->>>>>>> fdeff4b8
+from dazl.testing import SandboxLauncher, connect_with_new_party
 import pytest
 
 from .dars import DottedFields
