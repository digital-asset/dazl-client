[tool.poetry]
name = "dazl"
<<<<<<< HEAD
version = "5.6.6"
=======
version = "5.7.0"
>>>>>>> 17584803
description = "high-level Ledger API client for DAML ledgers"
license = "Apache-2.0"
authors = ["Davin K. Tanabe <davin.tanabe@digitalasset.com>"]
readme = 'README.md'
repository = "https://github.com/digital-asset/dazl-client"
homepage = "https://github.com/digital-asset/dazl-client"
keywords = ["daml", "blockchain", "dlt", "distributed ledger", "digital asset"]

[tool.poetry.dependencies]
python = ">=3.6"
aiohttp = "*"
dataclasses = { version = "*", python = "~=3.6.0" }
 
google-auth = "*"
grpcio = ">=1.20.1"
oauthlib = "*"
prometheus_client = { version = "*", optional = true }
protobuf = ">=3.7.1"
pygments = { version = "*", optional = true }
pyyaml = "*"
requests = "*"
semver = "*"
toposort = "*"

[tool.poetry.dev-dependencies]
grpcio-tools = ">=1.20.1"
mypy = "*"
pympler = "*"
pytest = "*"
setuptools = "==40.8.0"
sphinx = "*"
watchdog = "*"
flask = "^1.0"

[tool.poetry.extras]
prometheus = ["prometheus_client"]
pygments = ["pygments"]

[tool.poetry.scripts]
dazl = 'dazl.cli:main'<|MERGE_RESOLUTION|>--- conflicted
+++ resolved
@@ -1,10 +1,6 @@
 [tool.poetry]
 name = "dazl"
-<<<<<<< HEAD
-version = "5.6.6"
-=======
 version = "5.7.0"
->>>>>>> 17584803
 description = "high-level Ledger API client for DAML ledgers"
 license = "Apache-2.0"
 authors = ["Davin K. Tanabe <davin.tanabe@digitalasset.com>"]
