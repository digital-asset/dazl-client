# Copyright (c) 2017-2025 Digital Asset (Switzerland) GmbH and/or its affiliates. All rights reserved.
# SPDX-License-Identifier: Apache-2.0

[tool.poetry]
name = "dazl"
<<<<<<< HEAD
version = "8.6.0"
=======
version = "7.12.0"
>>>>>>> c9c3e485
description = "high-level Ledger API client for Daml ledgers"
license = "Apache-2.0"
authors = ["Davin K. Tanabe <davin.tanabe@digitalasset.com>"]
readme = 'README.md'
repository = "https://github.com/digital-asset/dazl-client"
homepage = "https://github.com/digital-asset/dazl-client"
keywords = ["daml", "blockchain", "dlt", "distributed ledger", "digital asset"]
packages = [{ include = "dazl", from = "python" }, { include = "_dazl", from = "python" }]

[tool.poetry.dependencies]
<<<<<<< HEAD
python = "^3.10.0"
googleapis_common_protos = "^1"
grpcio = "^1.72.0"
protobuf = ">=6"
=======
python = "^3.7"
aiohttp = { version = "*", optional = true }
async_exit_stack = { version = "*", python = "~=3.6.0" }
dataclasses = { version = "*", python = "~=3.6.0" }
google-auth = { version = "*", optional = true }
googleapis_common_protos = "^1"
grpcio = ">=1.32.0"
oauthlib = { version = "*", optional = true }
prometheus_client = { version = "*", optional = true }
protobuf = ">=4"
>>>>>>> c9c3e485
pygments = { version = "*", optional = true }
pyOpenSSL = { version = "*", optional = true }
semver = "*"
typing_extensions = { version = "*" }

[tool.poetry.extras]
pygments = ["pygments"]
tls-testing = ["pyOpenSSL"]

[tool.poetry.scripts]
dazl = 'dazl.cli:main'

[tool.poetry.group.dev.dependencies]
black = "*"
grpc-stubs = "*"
grpcio-tools = "^1.72.0"
isort = "^5"
jinja2 = "^3"
mypy = "*"
pyjwt = "*"
pytest = "*"
pytest-asyncio = "*"
rich = "^13.7.0"
setuptools = "*"
sphinx = "*"
sphinx-autobuild = "*"
sphinx-markdown-builder = "*"
types-protobuf = "*"
types-pyOpenSSL = "*"
types-requests = "*"
types-setuptools = "*"
watchdog = "*"
types-pyyaml = "^6.0.12.20250402"
pyyaml = "^6.0.2"

[tool.black]
line-length = 100

[tool.isort]
add_imports = ["from __future__ import annotations"]
combine_as_imports = true
combine_star = true
force_sort_within_sections = true
group_by_package = true
include_trailing_comma = true
line_length = 100
multi_line_output = 3

[tool.mypy]
cache_dir = '.cache/mypy'
<<<<<<< HEAD
#disallow_untyped_defs = true
namespace_packages = true

[[tool.mypy.overrides]]
module = ['google._upb.*', 'google.protobuf.pyext.*', 'google.rpc.*', 'google.rpc.status_pb2.*', 'grpc._cython.*', 'grpc.aio.*', 'grpc_tools.*', 'psutil.*', 'pygments.*', 'semver.*']
=======
namespace_packages = true

[[tool.mypy.overrides]]
module = ['google._upb.*', 'google.auth.transport.*', 'google.oauth2.credentials.*', 'google.protobuf.pyext.*', 'google.rpc.*', 'google.rpc.status_pb2.*', 'grpc._cython.*', 'grpc.aio.*', 'grpc_tools.*', 'prometheus_client.*', 'psutil.*', 'pygments.*', 'semver.*', 'toposort.*']
>>>>>>> c9c3e485
ignore_missing_imports = true

[tool.pytest.ini_options]
cache_dir = ".cache/pytest"
log_cli = true
log_cli_level = "DEBUG"
junit_family = "xunit1"
testpaths = ["python/tests/structure", "python/tests/unit"]

[build-system]
requires = ["poetry-core"]
build-backend = "poetry.core.masonry.api"<|MERGE_RESOLUTION|>--- conflicted
+++ resolved
@@ -3,11 +3,7 @@
 
 [tool.poetry]
 name = "dazl"
-<<<<<<< HEAD
-version = "8.6.0"
-=======
-version = "7.12.0"
->>>>>>> c9c3e485
+version = "8.7.0"
 description = "high-level Ledger API client for Daml ledgers"
 license = "Apache-2.0"
 authors = ["Davin K. Tanabe <davin.tanabe@digitalasset.com>"]
@@ -18,23 +14,10 @@
 packages = [{ include = "dazl", from = "python" }, { include = "_dazl", from = "python" }]
 
 [tool.poetry.dependencies]
-<<<<<<< HEAD
 python = "^3.10.0"
 googleapis_common_protos = "^1"
 grpcio = "^1.72.0"
 protobuf = ">=6"
-=======
-python = "^3.7"
-aiohttp = { version = "*", optional = true }
-async_exit_stack = { version = "*", python = "~=3.6.0" }
-dataclasses = { version = "*", python = "~=3.6.0" }
-google-auth = { version = "*", optional = true }
-googleapis_common_protos = "^1"
-grpcio = ">=1.32.0"
-oauthlib = { version = "*", optional = true }
-prometheus_client = { version = "*", optional = true }
-protobuf = ">=4"
->>>>>>> c9c3e485
 pygments = { version = "*", optional = true }
 pyOpenSSL = { version = "*", optional = true }
 semver = "*"
@@ -85,18 +68,11 @@
 
 [tool.mypy]
 cache_dir = '.cache/mypy'
-<<<<<<< HEAD
 #disallow_untyped_defs = true
 namespace_packages = true
 
 [[tool.mypy.overrides]]
 module = ['google._upb.*', 'google.protobuf.pyext.*', 'google.rpc.*', 'google.rpc.status_pb2.*', 'grpc._cython.*', 'grpc.aio.*', 'grpc_tools.*', 'psutil.*', 'pygments.*', 'semver.*']
-=======
-namespace_packages = true
-
-[[tool.mypy.overrides]]
-module = ['google._upb.*', 'google.auth.transport.*', 'google.oauth2.credentials.*', 'google.protobuf.pyext.*', 'google.rpc.*', 'google.rpc.status_pb2.*', 'grpc._cython.*', 'grpc.aio.*', 'grpc_tools.*', 'prometheus_client.*', 'psutil.*', 'pygments.*', 'semver.*', 'toposort.*']
->>>>>>> c9c3e485
 ignore_missing_imports = true
 
 [tool.pytest.ini_options]
