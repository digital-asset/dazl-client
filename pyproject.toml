# Copyright (c) 2017-2023 Digital Asset (Switzerland) GmbH and/or its affiliates. All rights reserved.
# SPDX-License-Identifier: Apache-2.0

[tool.poetry]
name = "dazl"
<<<<<<< HEAD
version = "7.10.4"
=======
version = "8.0.0a4"
>>>>>>> a30aaf6d
description = "high-level Ledger API client for Daml ledgers"
license = "Apache-2.0"
authors = ["Davin K. Tanabe <davin.tanabe@digitalasset.com>"]
readme = 'README.md'
repository = "https://github.com/digital-asset/dazl-client"
homepage = "https://github.com/digital-asset/dazl-client"
keywords = ["daml", "blockchain", "dlt", "distributed ledger", "digital asset"]
packages = [{ include = "dazl", from = "python" }, { include = "_dazl_pb", from = "python" }]

[tool.poetry.dependencies]
python = "^3.7"
aiohttp = { version = "*", optional = true }
google-auth = { version = "*", optional = true }
googleapis_common_protos = "^1"
grpcio = ">=1.32.0"
oauthlib = { version = "*", optional = true }
prometheus_client = { version = "*", optional = true }
protobuf = ">=3.19.0"
pygments = { version = "*", optional = true }
pyOpenSSL = { version = "*", optional = true }
requests = "*"
semver = "*"
toposort = "*"
typing_extensions = { version = "*" }

[tool.poetry.dev-dependencies]
black = "*"
cryptography = "*"
grpc-stubs = "*"
grpcio-tools = ">=1.32.0"
isort = "^5"
mypy = "*"
pyjwt = "*"
pytest = "^6"
pytest-asyncio = "*"
setuptools = "*"
sphinx = "^4"
sphinx-autobuild = "*"
sphinx-markdown-builder = "^0.5.4"
sphinxcontrib-trio = "^1.1.2"
types-protobuf = "*"
types-pyOpenSSL = "*"
types-requests = "*"
types-setuptools = "*"
watchdog = "*"

[tool.poetry.extras]
oauth = ["google-auth", "oauthlib"]
prometheus = ["prometheus_client"]
pygments = ["pygments"]
server = ["aiohttp"]
tls-testing = ["pyOpenSSL"]

[tool.poetry.scripts]
dazl = 'dazl.cli:main'
protoc-gen-dazl-go = '_dazl_pb.plugin_go:main'
protoc-gen-dazl-python = '_dazl_pb.plugin_python:main'

[tool.black]
line-length = 100

[tool.isort]
add_imports = ["from __future__ import annotations"]
combine_as_imports = true
combine_star = true
force_sort_within_sections = true
group_by_package = true
include_trailing_comma = true
line_length = 100
multi_line_output = 3

[tool.pytest.ini_options]
cache_dir = ".cache/pytest"
log_cli = true
log_cli_level = "DEBUG"
junit_family = "xunit1"
testpaths = ["python/tests/structure", "python/tests/unit"]<|MERGE_RESOLUTION|>--- conflicted
+++ resolved
@@ -3,11 +3,7 @@
 
 [tool.poetry]
 name = "dazl"
-<<<<<<< HEAD
-version = "7.10.4"
-=======
 version = "8.0.0a4"
->>>>>>> a30aaf6d
 description = "high-level Ledger API client for Daml ledgers"
 license = "Apache-2.0"
 authors = ["Davin K. Tanabe <davin.tanabe@digitalasset.com>"]
