--- conflicted
+++ resolved
@@ -12,8 +12,4 @@
 
 * Start DAZL ping-pong client via
 
-<<<<<<< HEAD
-      poetry run python3 app.py --url localhost:6865
-=======
-      pipenv run python3 pingpong/bots.py --url {ledgerUrl}
->>>>>>> 1219636f
+      poetry run python3 app.py --url localhost:6865